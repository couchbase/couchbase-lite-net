--- conflicted
+++ resolved
@@ -1,123 +1,111 @@
-﻿<?xml version="1.0" encoding="utf-8"?>
-<Project ToolsVersion="4.0" DefaultTargets="Build" xmlns="http://schemas.microsoft.com/developer/msbuild/2003">
-  <PropertyGroup>
-    <Configuration Condition=" '$(Configuration)' == '' ">Debug</Configuration>
-    <Platform Condition=" '$(Platform)' == '' ">AnyCPU</Platform>
-    <ProductVersion>8.0.30703</ProductVersion>
-    <SchemaVersion>2.0</SchemaVersion>
-    <ProjectGuid>{3D634C07-2603-4474-A8CD-DE0CF495307C}</ProjectGuid>
-    <ProjectTypeGuids>{FEACFBD2-3405-455C-9665-78FE426C6842};{FAE04EC0-301F-11D3-BF4B-00C04F79EFBC}</ProjectTypeGuids>
-    <OutputType>Library</OutputType>
-    <RootNamespace>Couchbase.Lite.Support.iOS</RootNamespace>
-    <IPhoneResourcePrefix>Resources</IPhoneResourcePrefix>
-    <AssemblyName>Couchbase.Lite.Support.iOS</AssemblyName>
-    <NuGetPackageImportStamp>
-    </NuGetPackageImportStamp>
-    <CopyNuGetImplementations>True</CopyNuGetImplementations>
-  </PropertyGroup>
-  <PropertyGroup Condition=" '$(Configuration)|$(Platform)' == 'Debug|AnyCPU' ">
-    <DebugSymbols>true</DebugSymbols>
-    <DebugType>portable</DebugType>
-    <Optimize>false</Optimize>
-    <OutputPath>bin\Debug</OutputPath>
-    <DefineConstants>DEBUG;</DefineConstants>
-    <ErrorReport>prompt</ErrorReport>
-    <WarningLevel>4</WarningLevel>
-    <ConsolePause>false</ConsolePause>
-  </PropertyGroup>
-  <PropertyGroup Condition=" '$(Configuration)|$(Platform)' == 'Release|AnyCPU' ">
-    <DebugType>portable</DebugType>
-    <Optimize>true</Optimize>
-    <OutputPath>bin\Release</OutputPath>
-    <ErrorReport>prompt</ErrorReport>
-    <WarningLevel>4</WarningLevel>
-    <ConsolePause>false</ConsolePause>
-    <DebugSymbols>true</DebugSymbols>
-  </PropertyGroup>
-  <PropertyGroup Condition="'$(Configuration)|$(Platform)' == 'Packaging|AnyCPU'">
-    <DebugSymbols>true</DebugSymbols>
-    <OutputPath>bin\Packaging\</OutputPath>
-    <DefineConstants>__UNIFIED__;__MOBILE__;__IOS__;</DefineConstants>
-    <Optimize>true</Optimize>
-    <DebugType>portable</DebugType>
-    <PlatformTarget>AnyCPU</PlatformTarget>
-    <UseVSHostingProcess>false</UseVSHostingProcess>
-    <ErrorReport>prompt</ErrorReport>
-    <CodeAnalysisRuleSet>MinimumRecommendedRules.ruleset</CodeAnalysisRuleSet>
-    <DocumentationFile>bin\Packaging\Couchbase.Lite.Support.iOS.xml</DocumentationFile>
-  </PropertyGroup>
-  <ItemGroup>
-    <Reference Include="System" />
-    <Reference Include="System.IO.Compression" />
-    <Reference Include="System.Net.Http" />
-    <Reference Include="System.Xml" />
-    <Reference Include="System.Core" />
-    <Reference Include="Xamarin.iOS" />
-  </ItemGroup>
-  <ItemGroup>
-    <Content Include="..\..\Couchbase.Lite\Properties\DynamicAssemblyInfo.tt">
-      <Link>Properties\DynamicAssemblyInfo.tt</Link>
-      <Generator>TextTemplatingFileGenerator</Generator>
-      <LastGenOutput>DynamicAssemblyInfo.cs</LastGenOutput>
-    </Content>
-  </ItemGroup>
-  <ItemGroup>
-    <Compile Include="..\..\Couchbase.Lite.Support.NetDesktop\Support\SslStreamFactory.cs">
-      <Link>Support\SslStreamFactory.cs</Link>
-    </Compile>
-    <Compile Include="..\Activate.cs">
-      <Link>Activate.cs</Link>
-    </Compile>
-    <Compile Include="..\..\Couchbase.Lite\Properties\DynamicAssemblyInfo.cs">
-      <Link>Properties\DynamicAssemblyInfo.cs</Link>
-      <AutoGen>True</AutoGen>
-      <DesignTime>True</DesignTime>
-      <DependentUpon>DynamicAssemblyInfo.tt</DependentUpon>
-    </Compile>
-    <Compile Include="Properties\AssemblyInfo.cs" />
-    <Compile Include="Support\iOSDefaultLogger.cs" />
-    <Compile Include="Support\DefaultDirectoryResolver.cs" />
-    <Compile Include="Support\iOSRuntimePlatform.cs" />
-    <Compile Include="Support\MainThreadTaskScheduler.cs" />
-  </ItemGroup>
-  <ItemGroup>
-    <None Include="..\..\Couchbase.Lite\Properties\version">
-      <Link>Properties\version</Link>
-    </None>
-    <!-- For some reason MSBuild won't copy BundleResources so this needs to be here twice -->
-    <None Include="Resources\libLiteCore.dylib">
-      <CopyToOutputDirectory>PreserveNewest</CopyToOutputDirectory>
-    </None>
-    <BundleResource Include="Resources\libLiteCore.dylib" />
-    <None Include="ios.targets">
-      <CopyToOutputDirectory>PreserveNewest</CopyToOutputDirectory>
-    </None>
-  </ItemGroup>
-  <ItemGroup>
-    <Service Include="{508349B6-6B84-4DF5-91F0-309BEEBAD82D}" />
-  </ItemGroup>
-  <ItemGroup>
-    <ProjectReference Include="..\..\Couchbase.Lite\Couchbase.Lite.csproj">
-      <Project>{c2a99111-bf57-405c-879e-aaff5b50e8b6}</Project>
-      <Name>Couchbase.Lite</Name>
-    </ProjectReference>
-  </ItemGroup>
-  <ItemGroup>
-<<<<<<< HEAD
-    <PackageReference Include="Microsoft.Extensions.DependencyInjection.Abstractions">
-      <Version>2.0.0</Version>
-    </PackageReference>
-    <PackageReference Include="System.ComponentModel">
-      <Version>4.3.0</Version>
-    </PackageReference>
-    <PackageReference Include="Microsoft.Extensions.Logging.Abstractions">
-      <Version>2.0.0</Version>
-    </PackageReference>
-=======
->>>>>>> f451a6a4
-    <PackageReference Include="SourceLink.Embed.AllSourceFiles">
-      <Version>2.7.4</Version>
-    </PackageReference>
-  </ItemGroup>
-  <Import Project="$(MSBuildExtensionsPath)\Xamarin\iOS\Xamarin.iOS.CSharp.targets" />
+﻿<?xml version="1.0" encoding="utf-8"?>
+<Project ToolsVersion="4.0" DefaultTargets="Build" xmlns="http://schemas.microsoft.com/developer/msbuild/2003">
+  <PropertyGroup>
+    <Configuration Condition=" '$(Configuration)' == '' ">Debug</Configuration>
+    <Platform Condition=" '$(Platform)' == '' ">AnyCPU</Platform>
+    <ProductVersion>8.0.30703</ProductVersion>
+    <SchemaVersion>2.0</SchemaVersion>
+    <ProjectGuid>{3D634C07-2603-4474-A8CD-DE0CF495307C}</ProjectGuid>
+    <ProjectTypeGuids>{FEACFBD2-3405-455C-9665-78FE426C6842};{FAE04EC0-301F-11D3-BF4B-00C04F79EFBC}</ProjectTypeGuids>
+    <OutputType>Library</OutputType>
+    <RootNamespace>Couchbase.Lite.Support.iOS</RootNamespace>
+    <IPhoneResourcePrefix>Resources</IPhoneResourcePrefix>
+    <AssemblyName>Couchbase.Lite.Support.iOS</AssemblyName>
+    <NuGetPackageImportStamp>
+    </NuGetPackageImportStamp>
+    <CopyNuGetImplementations>True</CopyNuGetImplementations>
+  </PropertyGroup>
+  <PropertyGroup Condition=" '$(Configuration)|$(Platform)' == 'Debug|AnyCPU' ">
+    <DebugSymbols>true</DebugSymbols>
+    <DebugType>portable</DebugType>
+    <Optimize>false</Optimize>
+    <OutputPath>bin\Debug</OutputPath>
+    <DefineConstants>DEBUG;</DefineConstants>
+    <ErrorReport>prompt</ErrorReport>
+    <WarningLevel>4</WarningLevel>
+    <ConsolePause>false</ConsolePause>
+  </PropertyGroup>
+  <PropertyGroup Condition=" '$(Configuration)|$(Platform)' == 'Release|AnyCPU' ">
+    <DebugType>portable</DebugType>
+    <Optimize>true</Optimize>
+    <OutputPath>bin\Release</OutputPath>
+    <ErrorReport>prompt</ErrorReport>
+    <WarningLevel>4</WarningLevel>
+    <ConsolePause>false</ConsolePause>
+    <DebugSymbols>true</DebugSymbols>
+  </PropertyGroup>
+  <PropertyGroup Condition="'$(Configuration)|$(Platform)' == 'Packaging|AnyCPU'">
+    <DebugSymbols>true</DebugSymbols>
+    <OutputPath>bin\Packaging\</OutputPath>
+    <DefineConstants>__UNIFIED__;__MOBILE__;__IOS__;</DefineConstants>
+    <Optimize>true</Optimize>
+    <DebugType>portable</DebugType>
+    <PlatformTarget>AnyCPU</PlatformTarget>
+    <UseVSHostingProcess>false</UseVSHostingProcess>
+    <ErrorReport>prompt</ErrorReport>
+    <CodeAnalysisRuleSet>MinimumRecommendedRules.ruleset</CodeAnalysisRuleSet>
+    <DocumentationFile>bin\Packaging\Couchbase.Lite.Support.iOS.xml</DocumentationFile>
+  </PropertyGroup>
+  <ItemGroup>
+    <Reference Include="System" />
+    <Reference Include="System.IO.Compression" />
+    <Reference Include="System.Net.Http" />
+    <Reference Include="System.Xml" />
+    <Reference Include="System.Core" />
+    <Reference Include="Xamarin.iOS" />
+  </ItemGroup>
+  <ItemGroup>
+    <Content Include="..\..\Couchbase.Lite\Properties\DynamicAssemblyInfo.tt">
+      <Link>Properties\DynamicAssemblyInfo.tt</Link>
+      <Generator>TextTemplatingFileGenerator</Generator>
+      <LastGenOutput>DynamicAssemblyInfo.cs</LastGenOutput>
+    </Content>
+  </ItemGroup>
+  <ItemGroup>
+    <Compile Include="..\..\Couchbase.Lite.Support.NetDesktop\Support\SslStreamFactory.cs">
+      <Link>Support\SslStreamFactory.cs</Link>
+    </Compile>
+    <Compile Include="..\Activate.cs">
+      <Link>Activate.cs</Link>
+    </Compile>
+    <Compile Include="..\..\Couchbase.Lite\Properties\DynamicAssemblyInfo.cs">
+      <Link>Properties\DynamicAssemblyInfo.cs</Link>
+      <AutoGen>True</AutoGen>
+      <DesignTime>True</DesignTime>
+      <DependentUpon>DynamicAssemblyInfo.tt</DependentUpon>
+    </Compile>
+    <Compile Include="Properties\AssemblyInfo.cs" />
+    <Compile Include="Support\iOSDefaultLogger.cs" />
+    <Compile Include="Support\DefaultDirectoryResolver.cs" />
+    <Compile Include="Support\iOSRuntimePlatform.cs" />
+    <Compile Include="Support\MainThreadTaskScheduler.cs" />
+  </ItemGroup>
+  <ItemGroup>
+    <None Include="..\..\Couchbase.Lite\Properties\version">
+      <Link>Properties\version</Link>
+    </None>
+    <!-- For some reason MSBuild won't copy BundleResources so this needs to be here twice -->
+    <None Include="Resources\libLiteCore.dylib">
+      <CopyToOutputDirectory>PreserveNewest</CopyToOutputDirectory>
+    </None>
+    <BundleResource Include="Resources\libLiteCore.dylib" />
+    <None Include="ios.targets">
+      <CopyToOutputDirectory>PreserveNewest</CopyToOutputDirectory>
+    </None>
+  </ItemGroup>
+  <ItemGroup>
+    <Service Include="{508349B6-6B84-4DF5-91F0-309BEEBAD82D}" />
+  </ItemGroup>
+  <ItemGroup>
+    <ProjectReference Include="..\..\Couchbase.Lite\Couchbase.Lite.csproj">
+      <Project>{c2a99111-bf57-405c-879e-aaff5b50e8b6}</Project>
+      <Name>Couchbase.Lite</Name>
+    </ProjectReference>
+  </ItemGroup>
+  <ItemGroup>
+    <PackageReference Include="SourceLink.Embed.AllSourceFiles">
+      <Version>2.1.2</Version>
+    </PackageReference>
+  </ItemGroup>
+  <Import Project="$(MSBuildExtensionsPath)\Xamarin\iOS\Xamarin.iOS.CSharp.targets" />
 </Project>