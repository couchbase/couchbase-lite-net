﻿//
//  CSharpTest.cs
//
//  Copyright (c) 2017 Couchbase, Inc All rights reserved.
//
//  Licensed under the Apache License, Version 2.0 (the "License");
//  you may not use this file except in compliance with the License.
//  You may obtain a copy of the License at
//
//  http://www.apache.org/licenses/LICENSE-2.0
//
//  Unless required by applicable law or agreed to in writing, software
//  distributed under the License is distributed on an "AS IS" BASIS,
//  WITHOUT WARRANTIES OR CONDITIONS OF ANY KIND, either express or implied.
//  See the License for the specific language governing permissions and
//  limitations under the License.
//

using System;
using System.Collections;
using System.Collections.Generic;
using System.IO;
using System.Linq;
using System.Net;
using System.Net.Sockets;
using System.Reflection;
using System.Reflection.Emit;
using System.Security.Authentication;
using System.Text;
using System.Threading;
using System.Threading.Tasks;

using Couchbase.Lite;
using Couchbase.Lite.DI;
using Couchbase.Lite.Internal.Doc;
using Couchbase.Lite.Internal.Serialization;
using Couchbase.Lite.Interop;
using Couchbase.Lite.Support;
using Couchbase.Lite.Sync;
using Couchbase.Lite.Util;

using FluentAssertions;
using LiteCore.Interop;
using Newtonsoft.Json;
using Newtonsoft.Json.Linq;

using Extensions = Couchbase.Lite.Util.Extensions;
#if !WINDOWS_UWP
using Xunit;
using Xunit.Abstractions;

#else
using Fact = Microsoft.VisualStudio.TestTools.UnitTesting.TestMethodAttribute;
#endif

namespace Test
{
    // NOTE: This tests classes specific to CSharp binding to LiteCore, it does not
    // need to be ported as is.  They exist to get coverage without making the other
    // tests too off track.
#if WINDOWS_UWP
    [Microsoft.VisualStudio.TestTools.UnitTesting.TestClass]
#endif
    public sealed class CSharpTest : TestCase
    {
#if !WINDOWS_UWP
        public CSharpTest(ITestOutputHelper output) : base(output)
#else
        public CSharpTest()
#endif
        {
        }

#if COUCHBASE_ENTERPRISE
        [Fact]
        public void TestEncryptionKey()
        {
            byte[] derivedData;
            using (var key = new EncryptionKey("test")) {
                key.KeyData.Should().NotBeNullOrEmpty();
                derivedData = key.KeyData;
            }

            using (var key = new EncryptionKey(derivedData)) {
                key.HexData.Should().Be(BitConverter.ToString(derivedData).Replace("-", String.Empty).ToLower());
                key.KeyData.Should().Equal(derivedData);
            }

            Action badAction = (() => new EncryptionKey(new byte[] {1, 2, 3, 4}));
            badAction.ShouldThrow<ArgumentOutOfRangeException>("because the encryption key data must be 32 bytes");
            badAction = (() => new EncryptionKey("foo", new byte[] {1}, 200));
            badAction.ShouldThrow<ArgumentOutOfRangeException>("because the salt must be at least 4 bytes");
            badAction = (() => new EncryptionKey("foo", new byte[] {1, 2, 3, 4, 5}, 5));
            badAction.ShouldThrow<ArgumentOutOfRangeException>("because the rounds must be >= 200");
        }
#endif

    [Fact]
        public unsafe void TestReadOnlyArray()
        {
            var now = DateTimeOffset.UtcNow;
            var nestedArray = new[] {1L, 2L, 3L};
            var nestedDict = new Dictionary<string, object> {["foo"] = "bar"};
            var masterData = new object[] {1, "str", nestedArray, now, nestedDict};

            var flData = new FLSliceResult();
            Db.InBatch(() =>
            {
                flData = masterData.FLEncode();
            });

            try {
                var context = new DocContext(Db, null);
                using (var mRoot = new MRoot(context)) {
                    mRoot.Context.Should().BeSameAs(context);
                    var flValue = NativeRaw.FLValue_FromData((FLSlice) flData, FLTrust.Trusted);
                    var mArr = new MArray(new MValue(flValue), mRoot);
                    var deserializedArray = new ArrayObject(mArr, false);
                    deserializedArray.GetArray(2).Should().Equal(1L, 2L, 3L);
                    deserializedArray.GetArray(3).Should().BeNull();
                    deserializedArray.GetBlob(1).Should().BeNull();
                    deserializedArray.GetDate(3).Should().Be(now);
                    deserializedArray.GetDate(4).Should().Be(DateTimeOffset.MinValue);
                    deserializedArray[1].ToString().Should().Be("str");
                    deserializedArray.GetString(2).Should().BeNull();
                    deserializedArray.GetDictionary(4).Should().BeEquivalentTo(nestedDict);
                    deserializedArray[0].Dictionary.Should().BeNull();

                    var list = deserializedArray.ToList();
                    list[2].Should().BeAssignableTo<IList<object>>();
                    list[4].Should().BeAssignableTo<IDictionary<string, object>>();

                    var mVal = new MValue();
                    mVal.Dispose();
                }
            } finally {
                Native.FLSliceResult_Release(flData);
            }

            var mroot = new MRoot();
        }

        [Fact]
        public void TestArrayObject()
        {
            var now = DateTimeOffset.UtcNow;
            var nowStr = now.ToString("o");
            var ao = new MutableArrayObject();
            var blob = new Blob("text/plain", Encoding.UTF8.GetBytes("Winter is coming"));
            var dict = new MutableDictionaryObject(new Dictionary<string, object> {["foo"] = "bar"});
            ao.AddFloat(1.1f);
            ao.AddBlob(blob);
            ao.AddDate(now);
            ao.AddDictionary(dict);
            
            var arr = new MutableArrayObject(new[] {5, 4, 3, 2, 1});
            ao.InsertInt(0, 42);
            ao.InsertLong(0, Int64.MaxValue);
            ao.InsertFloat(0, 3.14f);
            ao.InsertDouble(0, Math.PI);
            ao.InsertBoolean(0, true);
            ao.InsertBlob(0, blob);
            ao.InsertDate(0, now);
            ao.InsertArray(0, arr);
            ao.InsertDictionary(0, dict);
            ao.Should().Equal(dict, arr, nowStr, blob, true, Math.PI, 3.14f, Int64.MaxValue, 42, 1.1f, blob,
                nowStr,
                dict);

            ao.SetLong(0, Int64.MaxValue);
            ao.SetFloat(1, 3.14f);
            ao.SetDouble(2, Math.PI);
            ao.SetBoolean(3, true);
            ao.SetBlob(4, blob);
            ao.SetArray(5, arr);
            ao.SetDictionary(6, dict);
            ao.SetDate(7, now);
            ao.Should().Equal(Int64.MaxValue, 3.14f, Math.PI, true, blob, arr, dict, nowStr, 42, 1.1f, blob,
                nowStr,
                dict);
        }

        [Fact]
        public unsafe void TestReadOnlyDictionary()
        {
            var now = DateTimeOffset.UtcNow;
            var nestedArray = new[] {1L, 2L, 3L};
            var nestedDict = new Dictionary<string, object> {["foo"] = "bar"};
            var masterData = new Dictionary<string, object>
            {
                ["date"] = now,
                ["array"] = nestedArray,
                ["dict"] = nestedDict
            };

            var flData = new FLSliceResult();
            Db.InBatch(() =>
            {
                flData = masterData.FLEncode();
            });

            try {
                var context = new DocContext(Db, null);
                using (var mRoot = new MRoot(context)) {
                    mRoot.Context.Should().BeSameAs(context);
                    var flValue = NativeRaw.FLValue_FromData((FLSlice) flData, FLTrust.Trusted);
                    var mDict = new MDict(new MValue(flValue), mRoot);
                    var deserializedDict = new DictionaryObject(mDict, false);

                    deserializedDict["bogus"].Blob.Should().BeNull();
                    deserializedDict["date"].Date.Should().Be(now);
                    deserializedDict.GetDate("bogus").Should().Be(DateTimeOffset.MinValue);
                    deserializedDict.GetArray("array").Should().Equal(1L, 2L, 3L);
                    deserializedDict.GetArray("bogus").Should().BeNull();
                    deserializedDict.GetDictionary("dict").Should().BeEquivalentTo(nestedDict);
                    deserializedDict.GetDictionary("bogus").Should().BeNull();

                    var dict = deserializedDict.ToDictionary();
                    dict["array"].As<IList>().Should().Equal(1L, 2L, 3L);
                    dict["dict"].As<IDictionary<string, object>>().ShouldBeEquivalentTo(nestedDict);
                    var isContain = mDict.Contains("");
                    isContain.Should().BeFalse();
                }
            } finally {
                Native.FLSliceResult_Release(flData);
            }
        }

        [Fact]
        public void TestHttpMessageParser()
        {
            var httpResponse =
                @"HTTP/1.1 200 OK
X-XSS-Protection: 1; mode=block
X-Frame-Options: SAMEORIGIN
Cache-Control: private, max-age=0
Content-Type: text/html; charset=UTF-8
Date: Fri, 13 Oct 2017 05:54:52 GMT
Expires: -1
P3P: CP=""This is not a P3P policy! See g.co/p3phelp for more info.""
Set-Cookie: 1P_JAR=2017-10-13-05; expires=Fri, 20-Oct-2017 05:54:52 GMT; path=/; domain=.google.co.jp,NID=114=Vzr79B7ISI0vlP54dhHQ1lyoyqxePhvy_k3w2ofp1oce73oG3m9ltBiUgdQNj4tSMkp-oWtzmhUi3rf314Fcrjy6J2DxtyEdA_suJlgfdN9973V2HO32OG9D3svImEJf; expires=Sat, 14-Apr-2018 05:54:52 GMT; path=/; domain=.google.co.jp; HttpOnly
Server: gws
Accept-Ranges: none
Vary: Accept-Encoding
Transfer-Encoding: chunked";

            var parser = new HttpMessageParser(Encoding.ASCII.GetBytes(httpResponse));
            parser.Append("foo: bar");
            parser.StatusCode.Should().Be(HttpStatusCode.OK);
            parser.Reason.Should().Be("OK");
            parser.Headers["X-XSS-Protection"].Should().Be("1; mode=block");
            parser.Headers["X-Frame-Options"].Should().Be("SAMEORIGIN");
            parser.Headers["Cache-Control"].Should().Be("private, max-age=0");
            parser.Headers["P3P"].Should().Be("CP=\"This is not a P3P policy! See g.co/p3phelp for more info.\"");
            parser.Headers["Set-Cookie"].Should().Be(
                "1P_JAR=2017-10-13-05; expires=Fri, 20-Oct-2017 05:54:52 GMT; path=/; domain=.google.co.jp,NID=114=Vzr79B7ISI0vlP54dhHQ1lyoyqxePhvy_k3w2ofp1oce73oG3m9ltBiUgdQNj4tSMkp-oWtzmhUi3rf314Fcrjy6J2DxtyEdA_suJlgfdN9973V2HO32OG9D3svImEJf; expires=Sat, 14-Apr-2018 05:54:52 GMT; path=/; domain=.google.co.jp; HttpOnly");
            parser.Headers["foo"].Should().Be("bar");

            parser = new HttpMessageParser("HTTP/1.1 200 OK");
            parser.StatusCode.Should().Be(HttpStatusCode.OK);
            parser.Reason.Should().Be("OK");
        }

        [Fact]
        public void TestHttpMessageParserWithString()
        {
            var parser = new HttpMessageParser("HTTP/1.1 200 OK");
            parser.StatusCode.Should().Be(HttpStatusCode.OK);
            parser.Reason.Should().Be("OK");
        }

        [Fact]
        public void TestAppenNullToHttpMessageParser()
        {
            var httpResponse =
                @"HTTP/1.1 200 OK
X-XSS-Protection: 1; mode=block
X-Frame-Options: SAMEORIGIN
Cache-Control: private, max-age=0
Content-Type: text/html; charset=UTF-8
Date: Fri, 13 Oct 2017 05:54:52 GMT
Expires: -1
P3P: CP=""This is not a P3P policy! See g.co/p3phelp for more info.""
Set-Cookie: 1P_JAR=2017-10-13-05; expires=Fri, 20-Oct-2017 05:54:52 GMT; path=/; domain=.google.co.jp,NID=114=Vzr79B7ISI0vlP54dhHQ1lyoyqxePhvy_k3w2ofp1oce73oG3m9ltBiUgdQNj4tSMkp-oWtzmhUi3rf314Fcrjy6J2DxtyEdA_suJlgfdN9973V2HO32OG9D3svImEJf; expires=Sat, 14-Apr-2018 05:54:52 GMT; path=/; domain=.google.co.jp; HttpOnly
Server: gws
Accept-Ranges: none
Vary: Accept-Encoding
Transfer-Encoding: chunked";
            Exception e = null;
            var parser = new HttpMessageParser(Encoding.ASCII.GetBytes(httpResponse));
            try {
                parser.Append(null);
            } catch (Exception ex) {
                e = ex;
            }
            e.Should().NotBeNull("because an exception is expected");
        }

        [Fact]
        public unsafe void TestSerializationRoundTrip()
        {
            var masterList = new List<Dictionary<string, object>>();
            var settings = new JsonSerializerSettings {
                DateParseHandling = DateParseHandling.None
            };
            var s = JsonSerializer.CreateDefault(settings);

            ReadFileByLines("C/tests/data/iTunesMusicLibrary.json", line =>
            {
                using (var reader = new JsonTextReader(new StringReader(line))) {
                    masterList.Add(s.Deserialize<Dictionary<string, object>>(reader));
                }

                return true;
            });

            var retrieved = default(List<Dictionary<string, object>>);
            Db.InBatch(() =>
            {
                using (var flData = masterList.FLEncode()) {
                    retrieved =
                        FLValueConverter.ToCouchbaseObject(NativeRaw.FLValue_FromData((FLSlice) flData, FLTrust.Trusted), Db,
                                true, typeof(Dictionary<,>).MakeGenericType(typeof(string), typeof(object))) as
                            List<Dictionary<string, object>>;
                }
            });

                

            var i = 0;
            foreach (var entry in retrieved) {
                var entry2 = masterList[i];
                foreach (var key in entry.Keys) {
                    entry[key].Should().Be(entry2[key]);
                }

                i++;
            }
        }

        [Fact]
        public void TestOptionsDictionary()
        {
            var dict = new AuthOptionsDictionary {
                Password = "pass",
                Type = AuthType.HttpBasic,
                Username = "user"
            };

            dict["type"].Should().Be("Basic");

            dict.Validate("type", "Basic").Should().BeTrue();
            dict.Validate("type", "Bogus").Should().BeFalse();
            dict.Invoking(d => d.Add("type", "Bogus"))
                .ShouldThrow<InvalidOperationException>("because the type is invalid");
            dict.Invoking(d => d.Add(new KeyValuePair<string, object>("type", "Bogus")))
                .ShouldThrow<InvalidOperationException>("because the type is invalid");
            dict.Invoking(d => d["type"] = "Bogus")
                .ShouldThrow<InvalidOperationException>("because the type is invalid");
            dict.Invoking(d => d.Remove("type"))
                .ShouldThrow<InvalidOperationException>("because the type key is required");
            dict.Invoking(d => d.Remove(new KeyValuePair<string, object>("type", "Basic")))
                .ShouldThrow<InvalidOperationException>("because the type key is required");
            dict.Clear();
            dict.Count.Should().Be(0);
        }
        
        [Fact]
        public void TestNewlineInHeader()
        {
            var logic = new HTTPLogic(new Uri("http://www.couchbase.com"));
            logic["User-Agent"] = "BadUser/1.0\r\n";
            logic["Cookie"] = null;
            var dataString = Encoding.ASCII.GetString(logic.HTTPRequestData());
            dataString.IndexOf("\r\n\r\n").Should().Be(dataString.Length - 4);
        }

        [Fact]
        public void TestGettingPortFromHTTPLogic()
        {
            var logic = new HTTPLogic(new Uri("ws://192.168.0.1:59840"));
            logic.Port.Should().Be(59840);
            logic.Credential = new NetworkCredential("user", "password");
            logic.Credential.UserName.Should().Be("user");
            logic.Credential.Password.Should().Be("password");
            logic.Credential.UserName = "newuser";
            logic.Credential.Password = "newpassword";
            logic.Credential.UserName.Should().Be("newuser");
            logic.Credential.Password.Should().Be("newpassword");
            var proxyRequest = logic.ProxyRequest("", "");
            logic.HasProxy = false;
        }

        [Fact]
        public void TestBasicAuthenticator()
        {
            ReplicatorOptionsDictionary options = new ReplicatorOptionsDictionary();
            var auth = new BasicAuthenticator("user", "password");
            auth.Username.Should().Be("user");
            auth.Password.Should().Be("password");
            auth.Authenticate(options);
            options.Auth.Username.Should().Be("user");
            options.Auth.Password.Should().Be("password");
            options.Auth.Type.Should().Be(AuthType.HttpBasic);
        }

        [Fact]
        public void TestSessionAuthenticator()
        {
            ReplicatorOptionsDictionary options = new ReplicatorOptionsDictionary();
            var auth = new SessionAuthenticator("justSessionID");
            var auth2 = new SessionAuthenticator("sessionId", "myNameIsCookie");
            auth.SessionID.Should().Be("justSessionID");
            auth2.SessionID.Should().Be("sessionId");
            auth2.CookieName.Should().Be("myNameIsCookie");
            auth2.Authenticate(options);
            options.Cookies.Count.Should().BeGreaterThan(0);
            options.Cookies.First().Name.Should().Be("myNameIsCookie");
        }

        [Fact]
        public void TestFLEncode()
        {
            TestRoundTrip(42);
            TestRoundTrip(Int64.MinValue);
            TestRoundTrip((ulong)Int64.MaxValue);
            TestRoundTrip("Fleece");
            TestRoundTrip(new Dictionary<string, object>
            {
                ["foo"] = "bar"
            });
            TestRoundTrip(new List<object> { "foo", "bar" });
            TestRoundTrip(true);
            TestRoundTrip(3.14f);
            TestRoundTrip(Math.PI);
        }

        [Fact]
        public void TestTryGetValue()
        {
            var dict = new Dictionary<string, object>
            {
                ["value"] = 1
            };

            IDictionary<string, object> idict = dict;
            IReadOnlyDictionary<string, object> roDict = dict;

            idict.TryGetValue("value", out int tmpInt).Should().BeTrue();
            tmpInt.Should().Be(1);
            idict.TryGetValue("bogus", out tmpInt).Should().BeFalse();

            tmpInt = 0;
            roDict.TryGetValue("value", out tmpInt).Should().BeTrue();
            tmpInt.Should().Be(1);
            roDict.TryGetValue("bogus", out tmpInt).Should().BeFalse();

            idict.TryGetValue("value", out DateTimeOffset date).Should().BeFalse();
            roDict.TryGetValue("value", out date).Should().BeFalse();

            idict.TryGetValue("value", out long tmpLong).Should().BeTrue();
            tmpLong.Should().Be(1L);

            tmpLong = 0L;
            idict.TryGetValue("value", out tmpLong).Should().BeTrue();
            tmpLong.Should().Be(1L);
        }

        [Fact]
        public unsafe void TestConvertError()
        {
            var exceptions = new Exception[]
            {
                new SocketException((int) SocketError.HostNotFound),
                new SocketException((int) SocketError.HostUnreachable),
                new SocketException((int) SocketError.TimedOut),
                new SocketException((int) SocketError.ConnectionAborted),
                new SocketException((int) SocketError.ConnectionRefused),
                #if !WINDOWS_UWP
                new AuthenticationException("The remote certificate is invalid according to the validation procedure."),
                #endif
                new InvalidOperationException("Test message")
            };

            var errors = new[]
            {
                new C4Error(C4NetworkErrorCode.UnknownHost),
                new C4Error(C4NetworkErrorCode.DNSFailure),
                new C4Error(C4NetworkErrorCode.Timeout),
                new C4Error(C4ErrorDomain.POSIXDomain, PosixBase.GetCode(nameof(PosixWindows.ECONNRESET))),
                new C4Error(C4ErrorDomain.POSIXDomain, PosixBase.GetCode(nameof(PosixWindows.ECONNREFUSED))),
                #if !WINDOWS_UWP
                new C4Error(C4NetworkErrorCode.TLSCertUntrusted),
                #endif
                new C4Error(C4ErrorDomain.LiteCoreDomain, (int)C4ErrorCode.UnexpectedError) 
            };

            foreach (var pair in exceptions.Zip(errors, (a, b) => new { a, b })) {
                C4Error tmp;
                Status.ConvertNetworkError(pair.a, &tmp);
                tmp.Should().Be(pair.b);
            }
        }

        [Fact]
        public void TestRecursiveEqual()
        {
            var numbers = new object[]
            {
                SByte.MinValue, Byte.MaxValue, Int16.MinValue, UInt16.MaxValue,
                Int32.MinValue, UInt32.MaxValue, Int64.MinValue, UInt64.MaxValue,
                Single.MaxValue, Double.MaxValue
            };

            var dict = new Dictionary<string, object>
            {
                ["string_val"] = "string",
                ["numbers"] = numbers,
                ["dict"] = new MutableDictionaryObject().SetString("foo", "bar"),
                ["array"] = new MutableArrayObject().AddInt(42)
            };

            dict.RecursiveEqual(dict).Should().BeTrue();
            foreach (var num in new object[] { (sbyte) 42, (short) 42, 42L }) {
                42.RecursiveEqual(num).Should().BeTrue();
            }

            foreach (var num in new object[] { (byte) 42, (ushort) 42, 42UL }) {
                42U.RecursiveEqual(num).Should().BeTrue();
            }

            foreach (var num in new object[] { 3.14f, 3.14 }) {
                3.14m.RecursiveEqual(num).Should().BeTrue();
            }
        }

        [Fact]
        public async Task TestSerialQueue()
        {
            var queue = new SerialQueue();
            var now = DateTime.Now;
            var then = now;
            queue.DispatchAfter(() => then = DateTime.Now, TimeSpan.FromSeconds(1));
            await Task.Delay(250);
            then.Should().Be(now);
            await Task.Delay(800);
            then.Should().NotBe(now);

            var testBool = false;
            queue.DispatchSync(() => Volatile.Read(ref testBool)).Should().BeFalse();

            var t = queue.DispatchAfter(() => Volatile.Read(ref testBool), TimeSpan.FromMilliseconds(500));
            Volatile.Write(ref testBool, true);
            (await t).Should().BeTrue();
        }

        [Fact]
        public void TestTransientAndNetworkDependent()
        {
            foreach (var err in new[]
                { "ENETRESET", "ECONNABORTED", "ECONNRESET", "ETIMEDOUT", "ECONNREFUSED" }) {
                var code = PosixBase.GetCode(err);
                Native.c4error_mayBeTransient(new C4Error(C4ErrorDomain.POSIXDomain, code)).Should().BeTrue($"because {err} should be transient");
            }

            foreach (var err in new[]
                { "ENETDOWN", "ENETUNREACH", "ENOTCONN", "ETIMEDOUT", "EHOSTUNREACH", "EADDRNOTAVAIL" }) {
                var code = PosixBase.GetCode(err);
                Native.c4error_mayBeNetworkDependent(new C4Error(C4ErrorDomain.POSIXDomain, code)).Should().BeTrue($"because {err} should be network dependent");
            }
        }

        [Fact]
        public void TestAutoconvertJson()
        {
            var jVal = new JValue("test");
            var jArray = new JArray(jVal);
            var jObj = new JObject { ["test"] = jVal };

            DataOps.ToCouchbaseObject(jVal).Should().Be("test");
            DataOps.ToCouchbaseObject(jArray).As<MutableArrayObject>()[0].String.Should().Be("test");
            DataOps.ToCouchbaseObject(jObj).As<MutableDictionaryObject>()["test"].String.Should().Be("test");

            var jsonString = "{\"level1\":{\"foo\":\"bar\"},\"level2\":{\"list\":[1, 3.14, \"s\"]}, \"$type\":\"JSON .NET Object\"}";
            var json = JsonConvert.DeserializeObject<IDictionary<string, object>>(jsonString);
            var converted = DataOps.ToCouchbaseObject(json) as MutableDictionaryObject;
            converted.Should().NotBeNull();

            converted["level1"]["foo"].String.Should().Be("bar");
            converted["level2"]["list"][0].Int.Should().Be(1);
            converted["level2"]["list"][1].Double.Should().Be(3.14);
            converted["level2"]["list"][2].String.Should().Be("s");
            converted["$type"].String.Should().Be("JSON .NET Object");
        }

        [Fact]
        public void TestCreateExceptions()
        {
            var fleeceException = CouchbaseException.Create(new C4Error(FLError.EncodeError)) as CouchbaseFleeceException;
            fleeceException.Should().NotBeNull();
            fleeceException.Error.Should().Be((int) FLError.EncodeError);
            fleeceException.Domain.Should().Be(CouchbaseLiteErrorType.Fleece);
            fleeceException = new CouchbaseFleeceException(FLError.JSONError);
            fleeceException = new CouchbaseFleeceException(FLError.JSONError, "json error");

            var sqliteException =
                CouchbaseException.Create(new C4Error(C4ErrorDomain.SQLiteDomain, (int) SQLiteStatus.Misuse)) as CouchbaseSQLiteException;
            sqliteException.Should().NotBeNull();
            sqliteException.BaseError.Should().Be(SQLiteStatus.Misuse);
            sqliteException.Error.Should().Be((int) SQLiteStatus.Misuse);
            sqliteException.Domain.Should().Be(CouchbaseLiteErrorType.SQLite);
            sqliteException = new CouchbaseSQLiteException(999991);
            sqliteException = new CouchbaseSQLiteException(999991, "new sql lite exception");

            var webSocketException = CouchbaseException.Create(new C4Error(C4ErrorDomain.WebSocketDomain, 1003)) as CouchbaseWebsocketException;
            webSocketException.Error.Should().Be(CouchbaseLiteError.WebSocketDataError);
            webSocketException.Domain.Should().Be(CouchbaseLiteErrorType.CouchbaseLite);
            webSocketException = new CouchbaseWebsocketException(10404);
            webSocketException = new CouchbaseWebsocketException(10404, "HTTP Not Found");

            var posixException = CouchbaseException.Create(new C4Error(C4ErrorDomain.POSIXDomain, PosixBase.EACCES)) as CouchbasePosixException;
            posixException.Error.Should().Be(PosixBase.EACCES);
            posixException.Domain.Should().Be(CouchbaseLiteErrorType.POSIX);
            posixException = new CouchbasePosixException(999992);
            posixException = new CouchbasePosixException(999992, "new posix lite exception");

            var networkException =
                CouchbaseException.Create(new C4Error(C4NetworkErrorCode.InvalidURL)) as CouchbaseNetworkException;
            networkException.Error.Should().Be(CouchbaseLiteError.InvalidUrl);
            networkException.Domain.Should().Be(CouchbaseLiteErrorType.CouchbaseLite);
            networkException = new CouchbaseNetworkException(HttpStatusCode.BadRequest);
            networkException = new CouchbaseNetworkException(C4NetworkErrorCode.InvalidURL);
            networkException = new CouchbaseNetworkException(C4NetworkErrorCode.InvalidURL, "You are trying to connect to an invalid url");

            var runtimeException = new RuntimeException("runtime exception");
        }

<<<<<<< HEAD
#if !NETCOREAPP2_0
=======
        [Fact]
        [ForIssue("couchbase-lite-net/1048")]
        public void TestDictionaryWithULong()
        {
            using (var doc = new MutableDocument("test_ulong")) {
                var dict = new MutableDictionaryObject();
                dict.SetValue("high_value", UInt64.MaxValue);
                doc.SetDictionary("nested", dict);
                Db.Save(doc);
            }

            using (var doc = Db.GetDocument("test_ulong")) {
                doc["nested"]["high_value"].Value.Should().Be(UInt64.MaxValue);
            }
        }

        #if !NETCOREAPP2_0
>>>>>>> 321f3dd9

        [Fact]
        public async Task TestMainThreadScheduler()
        {
            var scheduler = Service.GetInstance<IMainThreadTaskScheduler>();
            var onMainThread = await Task.Factory.StartNew(() => scheduler.IsMainThread);
            onMainThread.Should().BeFalse();

            var t = new Task<bool>(() => scheduler.IsMainThread);
            t.Start(scheduler.AsTaskScheduler());
            onMainThread = await t;
            onMainThread.Should().BeTrue();
        }

#else

        [Fact]
        public void TestChangeBinaryLogDirectory()
        {
            var testDir = Path.Combine(Environment.CurrentDirectory, "TestLog");
            if (System.IO.Directory.Exists(testDir)) {
                System.IO.Directory.Delete(testDir, true);
            }
            
            Couchbase.Lite.Support.NetDesktop.SetBinaryLogDirectory(testDir);
            Couchbase.Lite.Logging.Log.To.Couchbase.E("TEST LOG", "TEST MESSAGE");
            Couchbase.Lite.Support.NetDesktop.SetBinaryLogDirectory(null);
            var file = System.IO.Directory.EnumerateFiles(testDir).First();
            var line = File.ReadLines(file).Last();
            line.Contains("TEST LOG").Should().BeTrue();
            line.Contains("TEST MESSAGE").Should().BeTrue();
        }

        #endif

        

        private unsafe void TestRoundTrip<T>(T item)
        {
            using (var encoded = item.FLEncode()) {
                var flValue = NativeRaw.FLValue_FromData((FLSlice) encoded, FLTrust.Trusted);
                ((IntPtr) flValue).Should().NotBe(IntPtr.Zero);
                if (item is IEnumerable enumerable && !(item is string)) {
                    ((IEnumerable) FLSliceExtensions.ToObject(flValue)).ShouldBeEquivalentTo(enumerable);
                } else {
                    Extensions.CastOrDefault<T>(FLSliceExtensions.ToObject(flValue)).Should().Be(item);
                }
            }
        }
    }
}<|MERGE_RESOLUTION|>--- conflicted
+++ resolved
@@ -635,9 +635,6 @@
             var runtimeException = new RuntimeException("runtime exception");
         }
 
-<<<<<<< HEAD
-#if !NETCOREAPP2_0
-=======
         [Fact]
         [ForIssue("couchbase-lite-net/1048")]
         public void TestDictionaryWithULong()
@@ -655,7 +652,6 @@
         }
 
         #if !NETCOREAPP2_0
->>>>>>> 321f3dd9
 
         [Fact]
         public async Task TestMainThreadScheduler()
