﻿//
//  ReplicationTest.cs
//
//  Copyright (c) 2017 Couchbase, Inc All rights reserved.
//
//  Licensed under the Apache License, Version 2.0 (the "License");
//  you may not use this file except in compliance with the License.
//  You may obtain a copy of the License at
//
//  http://www.apache.org/licenses/LICENSE-2.0
//
//  Unless required by applicable law or agreed to in writing, software
//  distributed under the License is distributed on an "AS IS" BASIS,
//  WITHOUT WARRANTIES OR CONDITIONS OF ANY KIND, either express or implied.
//  See the License for the specific language governing permissions and
//  limitations under the License.
//

using System;
using System.Collections.Generic;
using System.IO;
using System.Linq;
using System.Net.Sockets;
using System.Security.Cryptography.X509Certificates;
using System.Text;
using System.Threading;
using System.Threading.Tasks;
using Couchbase.Lite;
using Couchbase.Lite.Logging;

using Couchbase.Lite.Sync;
using Couchbase.Lite.Util;
using Couchbase.Lite.Query;

using FluentAssertions;
using LiteCore;
using LiteCore.Interop;

using Newtonsoft.Json;
using System.Collections.Immutable;
using System.Reflection;

using Test.Util;
#if COUCHBASE_ENTERPRISE
using Couchbase.Lite.P2P;
using ProtocolType = Couchbase.Lite.P2P.ProtocolType;
#endif

#if !WINDOWS_UWP
using Xunit;
using Xunit.Abstractions;
#else
using Fact = Microsoft.VisualStudio.TestTools.UnitTesting.TestMethodAttribute;
#endif

namespace Test
{
    public abstract class ReplicatorTestBase : TestCase
    {
        private const string OtherDbName = "otherdb";

        private static int Counter;

        protected Replicator _repl;
        protected WaitAssert _waitAssert;

        public Database OtherDb { get; internal set; }

        public bool DisableDefaultServerCertPinning { get; set; }

        public X509Certificate2 DefaultServerCert
        {
            get {
                using (var cert = typeof(ReplicatorTestBase).GetTypeInfo().Assembly.GetManifestResourceStream("SelfSigned.cer"))
                using (var ms = new MemoryStream()) {
                    cert.CopyTo(ms);
                    return new X509Certificate2(ms.ToArray());
                }
            }
        }

#if !WINDOWS_UWP
        protected ReplicatorTestBase(ITestOutputHelper output) : base(output)
#else
        protected ReplicatorTestBase()
#endif
        {
            ReopenDB();
            ReopenOtherDb();
            
            //uncomment the code below when you need to see more detail log
            //Database.Log.Console.Level = LogLevel.Debug;
        }

        protected void OpenOtherDb()
        {
            OtherDb.Should().BeNull("because otherwise this is an invalid state to call Open");
            var nextCounter = Interlocked.Increment(ref Counter);
            var nextDbName = $"{OtherDbName}{nextCounter}";
            Database.Delete(nextDbName, Directory);
            OtherDb = OpenDB(nextDbName);
        }

        protected void ReopenOtherDb()
        {
            OtherDb?.Close();
            OtherDb = null;
            OpenOtherDb();
        }

        protected ReplicatorConfiguration CreateConfig(IEndpoint target, ReplicatorType type, bool continuous,
            Authenticator authenticator = null, X509Certificate2 serverCert = null)
        {
            var c = new ReplicatorConfiguration(Db, target)
            {
                ReplicatorType = type,
                Continuous = continuous,
                Authenticator = authenticator
            };

            if ((target as URLEndpoint)?.Url?.Scheme == "wss") {
                if (serverCert != null) {
                    c.PinnedServerCertificate = serverCert;
                } else if (!DisableDefaultServerCertPinning) {
                    c.PinnedServerCertificate = DefaultServerCert;
                }
            }

            if (continuous) {
                c.CheckpointInterval = TimeSpan.FromSeconds(1);
            }

            return c;
        }

        #if COUCHBASE_ENTERPRISE
        protected ReplicatorConfiguration CreateConfig(IEndpoint target, ReplicatorType type, bool continuous,
<<<<<<< HEAD
            bool acceptOnlySelfSignedServerCertificate, Authenticator authenticator = null,
            X509Certificate2 serverCert = null)
        {
            var c = CreateConfig(target, type, continuous, authenticator, serverCert);
            c.AcceptOnlySelfSignedServerCertificate = acceptOnlySelfSignedServerCertificate;
=======
            bool verifyMode, Authenticator authenticator = null,
            X509Certificate2 serverCert = null)
        {
            var c = CreateConfig(target, type, continuous, authenticator, serverCert);
            c.AcceptOnlySelfSignedServerCertificate = verifyMode;
>>>>>>> 630d93bc

            return c;
        }
        #endif

        protected void RunReplication(ReplicatorConfiguration config, int expectedErrCode, CouchbaseLiteErrorType expectedErrDomain, bool reset = false,
            Action<Replicator> onReplicatorReady = null)
        {
            Misc.SafeSwap(ref _repl, new Replicator(config));
            onReplicatorReady?.Invoke(_repl);

            RunReplication(_repl, expectedErrCode, expectedErrDomain, reset);
        }

        protected void RunReplication(IEndpoint target, ReplicatorType type, bool continuous,
            Authenticator authenticator, X509Certificate2 serverCert, int expectedErrCode,
            CouchbaseLiteErrorType expectedErrorDomain)
        {
            var config = CreateConfig(target, type, continuous, authenticator, serverCert);
            RunReplication(config, expectedErrCode, expectedErrorDomain);
        }

        #if COUCHBASE_ENTERPRISE
        protected void RunReplication(IEndpoint target, ReplicatorType type, bool continuous,
<<<<<<< HEAD
            Authenticator authenticator, bool acceptOnlySelfSignedServerCertificate,
            X509Certificate2 serverCert, int expectedErrCode, CouchbaseLiteErrorType expectedErrorDomain)
        {
            var config = CreateConfig(target, type, continuous, acceptOnlySelfSignedServerCertificate, authenticator,
=======
            Authenticator authenticator, bool verifyMode,
            X509Certificate2 serverCert, int expectedErrCode, CouchbaseLiteErrorType expectedErrorDomain)
        {
            var config = CreateConfig(target, type, continuous, verifyMode, authenticator,
>>>>>>> 630d93bc
                serverCert);
            RunReplication(config, expectedErrCode, expectedErrorDomain);
        }
        #endif

        protected void RunReplication(Replicator replicator, int expectedErrCode,
            CouchbaseLiteErrorType expectedErrDomain, bool reset = false)
        {
            _waitAssert = new WaitAssert();
            var token = _repl.AddChangeListener((sender, args) => {
                _waitAssert.RunConditionalAssert(() => {
                    VerifyChange(args, expectedErrCode, expectedErrDomain);
                    if (replicator.Config.Continuous && args.Status.Activity == ReplicatorActivityLevel.Idle
                                          && args.Status.Progress.Completed == args.Status.Progress.Total) {
                        ((Replicator)sender).Stop();
                    }

                    return args.Status.Activity == ReplicatorActivityLevel.Stopped;
                });
            });

            _repl.Start(reset);
            try {
                _waitAssert.WaitForResult(TimeSpan.FromSeconds(10));
            } catch {
                _repl.Stop();
                throw;
            } finally {
                _repl.RemoveChangeListener(token);
            }
        }

        protected void VerifyChange(ReplicatorStatusChangedEventArgs change, int errorCode, CouchbaseLiteErrorType domain)
        {
            var s = change.Status;
            WriteLine($"---Status: {s.Activity} ({s.Progress.Completed} / {s.Progress.Total}), lastError = {s.Error}");
            if (s.Activity == ReplicatorActivityLevel.Stopped) {
                if (errorCode != 0) {
                    s.Error.Should().NotBeNull();
                    s.Error.Should().BeAssignableTo<CouchbaseException>();
                    var error = s.Error.As<CouchbaseException>();
                    error.Error.Should().Be(errorCode);
                    if ((int)domain != 0) {
                        error.Domain.As<CouchbaseLiteErrorType>().Should().Be(domain);
                    }
                } else {
                    s.Error.Should().BeNull("because otherwise an unexpected error occurred");
                }
            }
        }

        protected override void Dispose(bool disposing)
        {
            Exception ex = null;
            _repl?.Dispose();
            _repl = null;

            base.Dispose(disposing);
            var name = OtherDb?.Name;
            OtherDb?.Dispose();
            OtherDb = null;

            var success = Try.Condition(() => {
                try {
                    if (name != null) {
                        Database.Delete(name, Directory);
                    }
                } catch (Exception e) {
                    ex = e;
                    return false;
                }

                return true;
            }).Times(5).Delay(TimeSpan.FromSeconds(1)).WriteProgress(WriteLine).Go();

            if (!success) {
                throw ex;
            }
        }
    }

#if WINDOWS_UWP
    [Microsoft.VisualStudio.TestTools.UnitTesting.TestClass]
#endif
    public sealed class ReplicatorTest : ReplicatorTestBase
    {
        private bool _isFilteredCallback;
        private List<DocumentReplicationEventArgs> _replicationEvents = new List<DocumentReplicationEventArgs>();

#if !WINDOWS_UWP
        public ReplicatorTest(ITestOutputHelper output) : base(output)
        {
        }
#endif

#if !WINDOWS_UWP
        [Fact]
        public async Task TestReplicatorStopsWhenEndpointInvalid()
        {
            // If this IP address happens to exist, then change it.  It needs to be an address that does not
            // exist on the LAN
            var targetEndpoint = new URLEndpoint(new Uri("ws://192.168.0.11:4984/app"));
            var config = new ReplicatorConfiguration(Db, targetEndpoint);
            using (var repl = new Replicator(config)) {
                repl.Start();
                var count = 0;
                Thread.Sleep(TimeSpan.FromSeconds(51)); // The combined amount of time this should take to stop
                while (count++ <= 10 && repl.Status.Activity != ReplicatorActivityLevel.Stopped) {
                    WriteLine($"Replication status still {repl.Status.Activity}, waiting for stopped...");
                    await Task.Delay(500);
                }

                count.Should().BeLessThan(10, "because otherwise the replicator never stopped");
            }
        }
#endif

#if COUCHBASE_ENTERPRISE
        [Fact]
        public void TestReadOnlyConfiguration()
        {
            var config = CreateConfig(true, false, false);
            using (var repl = new Replicator(config)) {
                config = repl.Config;
                config.Invoking(c => c.ReplicatorType = ReplicatorType.PushAndPull)
                    .Should().Throw<InvalidOperationException>("because the configuration from a replicator should be read only");
            }
        }

        [Fact]
        public void TestEmptyPush()
        {
            var config = CreateConfig(true, false, false);
            RunReplication(config, 0, 0);
        }

        [Fact]
        public void TestPushDocWithFilterOneShot() => TestPushDocWithFilter(false);

        [Fact]
        public void TestPushDocWithFilterContinuous() => TestPushDocWithFilter(true);

        [Fact]
        public void TestPushPullKeepsFilter()
        {
            var config = CreateConfig(true, true, false);
            config.PullFilter = _replicator__filterCallback;
            config.PushFilter = _replicator__filterCallback;

            using (var doc1 = new MutableDocument("doc1")) {
                doc1.SetString("name", "donotpass");
                Db.Save(doc1);
            }

            using (var doc2 = new MutableDocument("doc2")) {
                doc2.SetString("name", "donotpass");
                OtherDb.Save(doc2);
            }

            for (int i = 0; i < 2; i++) {
                RunReplication(config, 0, 0);
                Db.Count.Should().Be(1, "because the pull should have rejected the other document");
                OtherDb.Count.Should().Be(1, "because the push should have rejected the local document");
            }
        }

        [Fact]
        public void TestPushDeletedDocWithFilter()
        {
            using (var doc1 = new MutableDocument("doc1"))
            using (var doc2 = new MutableDocument("pass")) {
                doc1.SetString("name", "pass");
                Db.Save(doc1);

                doc2.SetString("name", "pass");
                Db.Save(doc2);
            }

            var config = CreateConfig(true, false, false);
            config.PushFilter = _replicator__filterCallback;
            RunReplication(config, 0, 0);
            _isFilteredCallback.Should().BeTrue();
            OtherDb.GetDocument("doc1").Should().NotBeNull("because doc1 passes the filter");
            OtherDb.GetDocument("pass").Should().NotBeNull("because the next document passes the filter");
            _isFilteredCallback = false;

            using (var doc1 = Db.GetDocument("doc1"))
            using (var doc2 = Db.GetDocument("pass")) {
                Db.Delete(doc1);
                Db.Delete(doc2);
            }

            RunReplication(config, 0, 0);
            _isFilteredCallback.Should().BeTrue();
            OtherDb.GetDocument("doc1").Should().NotBeNull("because doc1's deletion should be rejected");
            OtherDb.GetDocument("pass").Should().BeNull("because the next document's deletion is not rejected");
            _isFilteredCallback = false;
        }

        [Fact]
        public void TestRevisionIdInPushPullFilters()
        {
            using (var doc1 = new MutableDocument("doc1"))
            using (var doc2 = new MutableDocument("doc2")) {
                doc1.SetInt("One", 1);
                Db.Save(doc1);
                doc2.SetInt("Two", 2);
                OtherDb.Save(doc2);
            }

            var config = CreateConfig(true, true, false);
            var exceptions = new List<Exception>();
            config.PullFilter = (doc, isPush) => {
                try {
                    doc.GetInt("Two").Should().Be(2);
                    doc.RevisionID.Should().NotBeNull();
                    Action act = () => doc.ToMutable();
                    act.Should().Throw<InvalidOperationException>()
                      .WithMessage(CouchbaseLiteErrorMessage.NoDocEditInReplicationFilter);
                } catch (Exception e) {
                    exceptions.Add(e);
                }

                return true;
            };

            config.PushFilter = (doc, isPush) => {
                try {
                    doc.GetInt("One").Should().Be(1);
                    doc.RevisionID.Should().NotBeNull();
                    Action act = () => doc.ToMutable();
                    act.Should().Throw<InvalidOperationException>()
                      .WithMessage(CouchbaseLiteErrorMessage.NoDocEditInReplicationFilter);

                } catch (Exception e) {
                    exceptions.Add(e);
                }

                return true;
            };

            RunReplication(config, 0, 0);
            exceptions.Count.Should().Be(0);
        }

        [Fact]
        public void TestBlobAccessInFilter()
        {
            var content1 = new byte[] { 1, 2, 3 };
            var content2 = new byte[] { 4, 5, 6 };
            using (var doc1 = new MutableDocument("doc1"))
            using (var doc2 = new MutableDocument("doc2")) {
                var mutableDictionary = new MutableDictionaryObject();
                mutableDictionary.SetBlob("inner_blob", new Blob("text/plaintext", content1));
                doc1.SetDictionary("outer_dict", mutableDictionary);

                var mutableArray = new MutableArrayObject();
                mutableArray.AddBlob(new Blob("text/plaintext", content2));
                doc2.SetArray("outer_arr", mutableArray);
                Db.Save(doc1);
                OtherDb.Save(doc2);
            }

            var config = CreateConfig(true, true, false);
            var exceptions = new List<Exception>();
            config.PullFilter = (doc, isPush) => {
                try {
                    var nestedBlob = doc.GetArray("outer_arr")?.GetBlob(0);
                    nestedBlob.Should().NotBeNull("because the actual blob object should be intact");
                    var gotContent = nestedBlob.Content;
                    gotContent.Should().BeNull("because the blob is not yet available");
                    doc.RevisionID.Should().NotBeNull();
                } catch (Exception e) {
                    exceptions.Add(e);
                }

                return true;
            };

            config.PushFilter = (doc, isPush) => {
                try {
                    var gotContent = doc.GetDictionary("outer_dict")?.GetBlob("inner_blob")?.Content;
                    gotContent.Should().NotBeNull("because the nested blob should be intact in the push");
                    gotContent.Should().ContainInOrder(content1, "because the nested blob should be intact in the push");
                    doc.RevisionID.Should().NotBeNull();
                } catch (Exception e) {
                    exceptions.Add(e);
                }

                return true;
            };
            RunReplication(config, 0, 0);
            exceptions.Should().BeEmpty("because there should be no errors");
        }

        [Fact]
        public void TestPushDoc()
        {
            using (var doc1 = new MutableDocument("doc1"))
            using (var doc2 = new MutableDocument("doc2")) {
                doc1.SetString("name", "Tiger");
                Db.Save(doc1);
                Db.Count.Should().Be(1UL);

                doc2.SetString("name", "Cat");
                OtherDb.Save(doc2);
            }

            var config = CreateConfig(true, false, false);
            RunReplication(config, 0, 0);
            _isFilteredCallback.Should().BeFalse();

            OtherDb.Count.Should().Be(2UL);
            using (var savedDoc1 = OtherDb.GetDocument("doc1")) {
                savedDoc1.GetString("name").Should().Be("Tiger");
            }
        }

        [Fact]
        public void TestPushDocContinuous()
        {
            using (var doc1 = new MutableDocument("doc1"))
            using (var doc2 = new MutableDocument("doc2")) {
                doc1.SetString("name", "Tiger");
                Db.Save(doc1);
                Db.Count.Should().Be(1UL);

                doc2.SetString("name", "Cat");
                OtherDb.Save(doc2);
            }

            var config = CreateConfig(true, false, true);
            config.CheckpointInterval = TimeSpan.FromSeconds(1);
            RunReplication(config, 0, 0);

            OtherDb.Count.Should().Be(2UL);
            using (var savedDoc1 = OtherDb.GetDocument("doc1")) {
                savedDoc1.GetString("name").Should().Be("Tiger");
            }
        }

        [Fact]
        public void TestPullDocWithFilter()
        {
            using (var doc1 = new MutableDocument("doc1"))
            using (var doc2 = new MutableDocument("doc2")) {
                doc1.SetString("name", "donotpass");
                OtherDb.Save(doc1);

                doc2.SetString("name", "pass");
                OtherDb.Save(doc2);
            }

            var config = CreateConfig(false, true, false);
            config.PullFilter = _replicator__filterCallback;
            RunReplication(config, 0, 0);
            _isFilteredCallback.Should().BeTrue();
            Db.GetDocument("doc1").Should().BeNull("because doc1 is filtered out in the callback");
            Db.GetDocument("doc2").Should().NotBeNull("because doc2 is filtered in in the callback");
            _isFilteredCallback = false;
        }

        [Fact]
        public void TestPullDeletedDocWithFilter()
        {
            using (var doc1 = new MutableDocument("doc1"))
            using (var doc2 = new MutableDocument("pass")) {
                doc1.SetString("name", "pass");
                OtherDb.Save(doc1);

                doc2.SetString("name", "pass");
                OtherDb.Save(doc2);
            }

            var config = CreateConfig(false, true, false);
            config.PullFilter = _replicator__filterCallback;
            RunReplication(config, 0, 0);
            _isFilteredCallback.Should().BeTrue();
            Db.GetDocument("doc1").Should().NotBeNull("because doc1 passes the filter");
            Db.GetDocument("pass").Should().NotBeNull("because the next document passes the filter");
            _isFilteredCallback = false;

            using (var doc1 = OtherDb.GetDocument("doc1"))
            using (var doc2 = OtherDb.GetDocument("pass")) {
                OtherDb.Delete(doc1);
                OtherDb.Delete(doc2);
            }

            RunReplication(config, 0, 0);
            _isFilteredCallback.Should().BeTrue();
            Db.GetDocument("doc1").Should().NotBeNull("because doc1's deletion should be rejected");
            Db.GetDocument("pass").Should().BeNull("because the next document's deletion is not rejected");
            _isFilteredCallback = false;
        }

        [Fact]
        public void TestPullRemovedDocWithFilter()
        {
            using (var doc1 = new MutableDocument("doc1"))
            using (var doc2 = new MutableDocument("pass")) {
                doc1.SetString("name", "pass");
                OtherDb.Save(doc1);

                doc2.SetString("name", "pass");
                OtherDb.Save(doc2);
            }

            var config = CreateConfig(false, true, false);
            config.PullFilter = _replicator__filterCallback;
            RunReplication(config, 0, 0);
            _isFilteredCallback.Should().BeTrue();
            Db.GetDocument("doc1").Should().NotBeNull("because doc1 passes the filter");
            Db.GetDocument("pass").Should().NotBeNull("because the next document passes the filter");
            _isFilteredCallback = false;

            using (var doc1 = OtherDb.GetDocument("doc1"))
            using (var doc2 = OtherDb.GetDocument("pass"))
            using (var doc1Mutable = doc1.ToMutable())
            using (var doc2Mutable = doc2.ToMutable()) {
                doc1Mutable.SetData(new Dictionary<string, object> { ["_removed"] = true });
                doc2Mutable.SetData(new Dictionary<string, object> { ["_removed"] = true });
                OtherDb.Save(doc1Mutable);
                OtherDb.Save(doc2Mutable);
            }

            RunReplication(config, 0, 0);
            _isFilteredCallback.Should().BeTrue();
            Db.GetDocument("doc1").Should().NotBeNull("because doc1's removal should be rejected");
            Db.GetDocument("pass").Should().BeNull("because the next document's removal is not rejected");
            _isFilteredCallback = false;
        }

        [ForIssue("couchbase-lite-core/156")]
        [Fact]
        public void TestPullDoc()
        {
            using (var doc1 = new MutableDocument("doc1")) {
                doc1.SetString("name", "Tiger");
                Db.Save(doc1);
                Db.Count.Should().Be(1, "because only one document was saved so far");
            }

            using (var doc2 = new MutableDocument("doc2")) {
                doc2.SetString("name", "Cat");
                OtherDb.Save(doc2);
            }

            var config = CreateConfig(false, true, false);
            RunReplication(config, 0, 0);
            _isFilteredCallback.Should().BeFalse();

            Db.Count.Should().Be(2, "because the replicator should have pulled doc2 from the other DB");
            using (var doc2 = Db.GetDocument("doc2")) {
                doc2.GetString("name").Should().Be("Cat");
            }
        }

        [ForIssue("couchbase-lite-core/156")]
        [Fact]
        public void TestPullDocContinuous()
        {
            using (var doc1 = new MutableDocument("doc1")) {
                doc1.SetString("name", "Tiger");
                Db.Save(doc1);
                Db.Count.Should().Be(1, "because only one document was saved so far");
            }

            using (var doc2 = new MutableDocument("doc2")) {
                doc2.SetString("name", "Cat");
                OtherDb.Save(doc2);
            }

            var config = CreateConfig(false, true, true);
            config.CheckpointInterval = TimeSpan.FromSeconds(1);
            RunReplication(config, 0, 0);

            Db.Count.Should().Be(2, "because the replicator should have pulled doc2 from the other DB");
            using (var doc2 = Db.GetDocument("doc2")) {
                doc2.GetString("name").Should().Be("Cat");
            }
        }

        [Fact]
        public void TestDocIDFilter()
        {
            var doc1 = new MutableDocument("doc1");
            doc1.SetString("species", "Tiger");
            Db.Save(doc1);
            doc1.SetString("name", "Hobbes");
            Db.Save(doc1);

            var doc2 = new MutableDocument("doc2");
            doc2.SetString("species", "Tiger");
            Db.Save(doc2);
            doc2.SetString("pattern", "striped");
            Db.Save(doc2);

            var doc3 = new MutableDocument("doc3");
            doc3.SetString("species", "Tiger");
            OtherDb.Save(doc3);
            doc3.SetString("name", "Hobbes");
            OtherDb.Save(doc3);

            var doc4 = new MutableDocument("doc4");
            doc4.SetString("species", "Tiger");
            OtherDb.Save(doc4);
            doc4.SetString("pattern", "striped");
            OtherDb.Save(doc4);

            var config = CreateConfig(true, true, false);
            config.DocumentIDs = new[] { "doc1", "doc3" };
            RunReplication(config, 0, 0);
            Db.Count.Should().Be(3, "because only one document should have been pulled");
            Db.GetDocument("doc3").Should().NotBeNull();
            OtherDb.Count.Should().Be(3, "because only one document should have been pushed");
            OtherDb.GetDocument("doc1").Should().NotBeNull();
        }

        [Fact]
        public async Task TestReplicatorStopWhenClosed()
        {
            var config = CreateConfig(true, true, true);
            using (var repl = new Replicator(config)) {
                repl.Start();
                while (repl.Status.Activity != ReplicatorActivityLevel.Idle) {
                    WriteLine($"Replication status still {repl.Status.Activity}, waiting for idle...");
                    await Task.Delay(500);
                }

                repl.Stop();
                while (repl.Status.Activity != ReplicatorActivityLevel.Stopped) {
                    WriteLine($"Replication status still {repl.Status.Activity}, waiting for stopped...");
                    await Task.Delay(500);
                }
            }
        }

        [Fact]
        public void TestStopContinuousReplicator()
        {
            var config = CreateConfig(true, false, true);
            using (var r = new Replicator(config)) {
                var stopWhen = new[]
                {
                    ReplicatorActivityLevel.Connecting, ReplicatorActivityLevel.Busy,
                    ReplicatorActivityLevel.Idle, ReplicatorActivityLevel.Idle
                };

                foreach (var when in stopWhen) {
                    var stopped = 0;
                    var waitAssert = new WaitAssert();
                    var token = r.AddChangeListener((sender, args) => {
                        waitAssert.RunConditionalAssert(() => {
                            VerifyChange(args, 0, 0);

                            // On Windows, at least, sometimes the connection is so fast that Connecting never gets called
                            if ((args.Status.Activity == when ||
                                (when == ReplicatorActivityLevel.Connecting && args.Status.Activity > when))
                                && Interlocked.Exchange(ref stopped, 1) == 0) {
                                WriteLine("***** Stop Replicator *****");
                                ((Replicator)sender).Stop();
                            }

                            if (args.Status.Activity == ReplicatorActivityLevel.Stopped) {
                                WriteLine("Stopped!");
                            }

                            return args.Status.Activity == ReplicatorActivityLevel.Stopped;
                        });
                    });

                    WriteLine("***** Start Replicator *****");
                    r.Start();
                    try {
                        waitAssert.WaitForResult(TimeSpan.FromSeconds(5));
                    } finally {
                        r.RemoveChangeListener(token);
                    }

                    Task.Delay(500).Wait(); // increase delay time to prevent intermittent failures due to replicator ref might not completely dererf yet atm
                }
            }
        }

        [Fact]
        public void TestDocumentEndedEvent()
        {
            using (var doc1 = new MutableDocument("doc1")) {
                doc1.SetString("name", "Tiger");
                Db.Save(doc1);
            }

            using (var doc2 = new MutableDocument("doc2")) {
                doc2.SetString("name", "Cat");
                OtherDb.Save(doc2);
            }

            var config = CreateConfig(true, true, true);//push n pull

            Misc.SafeSwap(ref _repl, new Replicator(config));
            _waitAssert = new WaitAssert();
            var token1 = _repl.AddDocumentReplicationListener(DocumentEndedUpdate);
            var token = _repl.AddChangeListener((sender, args) => {
                _waitAssert.RunConditionalAssert(() => {
                    VerifyChange(args, 0, 0);
                    if (config.Continuous && args.Status.Activity == ReplicatorActivityLevel.Idle
                                          && args.Status.Progress.Completed == args.Status.Progress.Total) {
                        ((Replicator)sender).Stop();
                    }
                    return args.Status.Activity == ReplicatorActivityLevel.Stopped;
                });
            });

            _repl.Start();
            try {
                _waitAssert.WaitForResult(TimeSpan.FromSeconds(30));
            } catch {
                _repl.Stop();
                throw;
            } finally {
                _repl.RemoveChangeListener(token);
                _repl.RemoveChangeListener(token1);
            }

            _replicationEvents.Should().HaveCount(2);
            var push = _replicationEvents.FirstOrDefault(g => g.IsPush);
            push.Documents.First().Id.Should().Be("doc1");
            var pull = _replicationEvents.FirstOrDefault(g => !g.IsPush);
            pull.Documents.First().Id.Should().Be("doc2");
        }

        [Fact]
        public void TestDocumentErrorEvent()
        {
            // NOTE: Only push, need to think of a case that can force an error
            // for pull
            using (var doc1 = new MutableDocument("doc1")) {
                doc1.SetString("name", "Tiger");
                Db.Save(doc1);
            }

            using (var doc1 = new MutableDocument("doc1")) {
                doc1.SetString("name", "Tiger");
                OtherDb.Save(doc1);
            }


            // Force a conflict
            using (var doc1a = Db.GetDocument("doc1"))
            using (var doc1aMutable = doc1a.ToMutable()) {
                doc1aMutable.SetString("name", "Liger");
                Db.Save(doc1aMutable);
            }

            using (var doc1b = OtherDb.GetDocument("doc1"))
            using (var doc1bMutable = doc1b.ToMutable()) {
                doc1bMutable.SetString("name", "Lion");
                OtherDb.Save(doc1bMutable);
            }

            var config = CreateConfig(true, false, false);
            using (var repl = new Replicator(config)) {
                var wa = new WaitAssert();
                repl.AddDocumentReplicationListener((sender, args) => {
                    if (args.Documents[0].Id == "doc1") {
                        wa.RunAssert(() => {
                            args.Documents[0].Error.Domain.Should().Be(CouchbaseLiteErrorType.CouchbaseLite);
                            args.Documents[0].Error.Error.Should().Be((int)CouchbaseLiteError.HTTPConflict);
                        });
                    }
                });

                repl.Start();

                wa.WaitForResult(TimeSpan.FromSeconds(10));
                repl.Stop();
                Try.Condition(() => repl.Status.Activity == ReplicatorActivityLevel.Stopped)
                    .Times(5)
                    .Delay(TimeSpan.FromMilliseconds(500))
                    .Go().Should().BeTrue();
            }
        }

        [Fact]
        public void TestDocumentDeletedEvent()
        {
            using (var doc1 = new MutableDocument("doc1")) {
                doc1.SetString("name", "test1");
                Db.Save(doc1);
                Db.Delete(doc1);
            }

            using (var doc2 = new MutableDocument("doc2")) {
                doc2.SetString("name", "test2");
                OtherDb.Save(doc2);
                OtherDb.Delete(doc2);
            }

            var config = CreateConfig(true, true, false);
            var pullWait = new WaitAssert();
            var pushWait = new WaitAssert();
            RunReplication(config, 0, 0, onReplicatorReady: (r) =>
            {
                r.AddDocumentReplicationListener((sender, args) =>
                {
                    pushWait.RunConditionalAssert(() =>
                        args.IsPush && args.Documents.Any(x => x.Flags.HasFlag(DocumentFlags.Deleted)));
                    pullWait.RunConditionalAssert(() =>
                        !args.IsPush && args.Documents.Any(x => x.Flags.HasFlag(DocumentFlags.Deleted)));
                });
            });

            pushWait.WaitForResult(TimeSpan.FromSeconds(5));
            pullWait.WaitForResult(TimeSpan.FromSeconds(1));
        }

        [Fact]
        public void TestChannelRemovedEvent()
        {
            using (var doc2 = new MutableDocument("doc2")) {
                doc2.SetString("name", "test2");
                OtherDb.Save(doc2);
                doc2.SetData(new Dictionary<string, object> { ["_removed"] = true });
                OtherDb.Save(doc2);
            }

            var config = CreateConfig(true, true, false);
            var pullWait = new WaitAssert();
            RunReplication(config, 0, 0, onReplicatorReady: r =>
            {
                r.AddDocumentReplicationListener((sender, args) =>
                {
                    pullWait.RunConditionalAssert(() =>
                        !args.IsPush && args.Documents.Any(x => x.Flags.HasFlag(DocumentFlags.AccessRemoved)));
                });
            });

            pullWait.WaitForResult(TimeSpan.FromSeconds(5));
        }

        [Fact]
        public void TestDocumentIDs()
        {
            using (var doc1 = new MutableDocument("doc1")) {
                doc1.SetString("species", "Tiger");
                doc1.SetString("name", "Hobbes");
                Db.Save(doc1);
            }

            using (var doc2 = new MutableDocument("doc2")) {
                doc2.SetString("species", "Tiger");
                doc2.SetString("pattern", "striped");
                Db.Save(doc2);
            }

            var config = CreateConfig(true, false, false);
            config.DocumentIDs = new[] { "doc1" };
            RunReplication(config, 0, 0);

            OtherDb.Count.Should().Be(1UL);
            using (var doc1 = OtherDb.GetDocument("doc1")) {
                doc1.Should().NotBeNull();
                doc1.GetString("species").Should().Be("Tiger");
                doc1.GetString("name").Should().Be("Hobbes");
            }
        }

        [Fact]
        [ForIssue("couchbase-lite-core/447")]
        public void TestResetCheckpoint()
        {
            using (var doc1 = new MutableDocument("doc1")) {
                doc1.SetString("species", "Tiger");
                doc1.SetString("name", "Hobbes");
                Db.Save(doc1);
            }

            using (var doc2 = new MutableDocument("doc2")) {
                doc2.SetString("species", "Tiger");
                doc2.SetString("pattern", "striped");
                Db.Save(doc2);
            }

            var config = CreateConfig(true, false, false);
            RunReplication(config, 0, 0);
            config = CreateConfig(false, true, false);
            RunReplication(config, 0, 0);

            OtherDb.Count.Should().Be(2UL);
            using (var doc = Db.GetDocument("doc1")) {
                Db.Purge(doc);
            }

            Db.Purge("doc2");

            Db.Count.Should().Be(0UL, "because the documents were purged");
            RunReplication(config, 0, 0);

            Db.Count.Should().Be(0UL, "because the documents were purged and the replicator is already past them");
            RunReplication(config, 0, 0, true);

            Db.Count.Should().Be(2UL, "because the replicator was reset");
        }

        [Fact]
        public void TestPushAndForget()
        {
            for (int i = 0; i < 10; i++) {
                using (var mdoc = new MutableDocument()) {
                    mdoc.SetInt("id", i);
                    Db.Save(mdoc);
                }
            }

            var config = CreateConfig(true, false, false);
            RunReplication(config, 0, 0, onReplicatorReady: r =>
            {
                r.AddDocumentReplicationListener((sender, args) =>
                {
                    foreach (var docID in args.Documents.Select(x => x.Id)) {
                        Db.Purge(docID);
                    }
                });
            });

            var success = Try.Condition(() => Db.Count == 0).Times(5).Go();
            success.Should().BeTrue("because push and forget should purge docs");
            OtherDb.Count.Should().Be(10, "because the documents should have been pushed");
        }

        [Fact]
        public void TestExpiredNotPushed()
        {
            const string docId = "byebye";
            using (var doc1 = new MutableDocument(docId)) {
                doc1.SetString("expire_me", "now");
                Db.Save(doc1);
            }

            Db.SetDocumentExpiration(docId, DateTimeOffset.Now);
            var config = CreateConfig(true, false, false);
            var callbackCount = 0;
            RunReplication(config, 0, 0, onReplicatorReady: r =>
            {
                r.AddDocumentReplicationListener((status, args) => { callbackCount++; });
            });
            OtherDb.Count.Should().Be(0);
            callbackCount.Should().Be(0);
            _repl.Status.Progress.Total.Should().Be(0UL);
        }

        //conflict resolving tests

        [Fact]
        public void TestConflictResolverBothRemoteLocalDelete()
        {
            int resolveCnt = 0;
            using (var doc1 = new MutableDocument("doc1")) {
                doc1.SetString("name", "Tiger");
                Db.Save(doc1);
            }

            using (var doc1 = new MutableDocument("doc1")) {
                doc1.SetString("name", "Tiger");
                OtherDb.Save(doc1);
            }

            // Force a conflict
            using (var doc1a = Db.GetDocument("doc1").ToMutable()) {
                doc1a.SetString("name", "Cat");
                Db.Save(doc1a);
            }

            Db.Count.Should().Be(1);

            OtherDb.Delete(OtherDb.GetDocument("doc1"));

            var config = CreateConfig(false, true, false);
            config.ConflictResolver = new TestConflictResolver((conflict) => {
                using (var doc1 = Db.GetDocument("doc1")) {
                    Db.Delete(doc1);
                }
                resolveCnt++;
                return conflict.LocalDocument;
            });

            RunReplication(config, 0, 0);
            resolveCnt.Should().Be(1);
            Db.Count.Should().Be(0);
        }

        [Fact]
        public void TestConflictResolverPropertyInReplicationConfig()
        {
            var config = CreateConfig(false, true, false);

            config.ConflictResolver = new TestConflictResolver((conflict) => {
                return conflict.RemoteDocument;
            });

            config.ConflictResolver.GetType().Should().Be(typeof(TestConflictResolver));

            using (var replicator = new Replicator(config)) {

                Action badAction = (() => replicator.Config.ConflictResolver = new FakeConflictResolver());
                badAction.Should().Throw<InvalidOperationException>("Attempt to modify a frozen object is prohibited.");
            }
        }

        [Fact]
        public void TestConflictResolverRemoteWins()
        {
            var returnRemoteDoc = true;
            TestConflictResolverWins(returnRemoteDoc);
            TestConflictResolverWins(!returnRemoteDoc);
        }

        [Fact]
        public void TestConflictResolverMergeDoc()
        {
            using (var doc1 = new MutableDocument("doc1")) {
                doc1.SetString("name", "Jim");
                Db.Save(doc1);
            }

            using (var doc1 = new MutableDocument("doc1")) {
                doc1.SetString("name", "Jim");
                doc1.SetString("location", "Japan");
                OtherDb.Save(doc1);
            }

            var config = CreateConfig(true, true, false);
            config.ConflictResolver = new TestConflictResolver((conflict) => {
                var localDoc = conflict.LocalDocument;
                var remoteDoc = conflict.RemoteDocument;

                var updateDocDict = localDoc.ToDictionary();
                var curDocDict = remoteDoc.ToDictionary();

                foreach (var value in curDocDict) {
                    if (updateDocDict.ContainsKey(value.Key) && !value.Value.Equals(updateDocDict[value.Key])) {
                        updateDocDict[value.Key] = value.Value + ", " + updateDocDict[value.Key];
                    } else if (!updateDocDict.ContainsKey(value.Key)) {
                        updateDocDict.Add(value.Key, value.Value);
                    }
                }

                WriteLine($"Resulting merge: {JsonConvert.SerializeObject(updateDocDict)}");

                var doc1 = new MutableDocument(conflict.DocumentID);
                doc1.SetData(updateDocDict);
                return doc1;
            });

            RunReplication(config, 0, 0);

            using (var doc1a = Db.GetDocument("doc1"))
            using (var doc1aMutable = doc1a.ToMutable()) {
                doc1aMutable.SetString("name", "Jim");
                doc1aMutable.SetString("language", "English");
                Db.Save(doc1aMutable);
            }

            using (var doc1a = OtherDb.GetDocument("doc1"))
            using (var doc1aMutable = doc1a.ToMutable()) {
                doc1aMutable.SetString("name", "Jim");
                doc1aMutable.SetString("language", "C#");
                OtherDb.Save(doc1aMutable);
            }

            RunReplication(config, 0, 0);

            using (var doc1 = Db.GetDocument("doc1")) {
                doc1.GetString("name").Should().Be("Jim");
                var lanStr = doc1.GetString("language");
                lanStr.Should().Contain("English");
                lanStr.Should().Contain("C#");
                doc1.GetString("location").Should().Be("Japan");
            }

            RunReplication(config, 0, 0);

            using (var doc1 = OtherDb.GetDocument("doc1")) {
                doc1.GetString("name").Should().Be("Jim");
                var lanStr = doc1.GetString("language");
                lanStr.Should().Contain("English");
                lanStr.Should().Contain("C#");
                doc1.GetString("location").Should().Be("Japan");
            }
        }

        [Fact]
        public void TestConflictResolverNullDoc()
        {
            bool conflictResolved = false;
            CreateReplicationConflict("doc1");

            var config = CreateConfig(false, true, false);

            config.ConflictResolver = new TestConflictResolver((conflict) => {
                conflictResolved = true;
                return null;
            });

            RunReplication(config, 0, 0, onReplicatorReady: r =>
            {
                r.AddDocumentReplicationListener((sender, args) =>
                {
                    conflictResolved.Should().Be(true,
                        "Because the DocumentReplicationEvent be notified after the conflict has being resolved.");
                });
            });

            Db.GetDocument("doc1").Should().BeNull(); //Because conflict resolver returns null means return a deleted document.
        }

        [Fact]
        public void TestConflictResolverDeletedLocalWin()
        {
            Document localDoc = null, remoteDoc = null;
            using (var doc1 = new MutableDocument("doc1")) {
                doc1.SetString("name", "Tiger");
                Db.Save(doc1);
            }

            using (var doc1 = new MutableDocument("doc1")) {
                doc1.SetString("name", "Tiger");
                OtherDb.Save(doc1);
            }


            Db.Delete(Db.GetDocument("doc1"));

            Db.Count.Should().Be(0);

            using (var doc1 = OtherDb.GetDocument("doc1").ToMutable()) {
                doc1.SetString("name", "Lion");
                OtherDb.Save(doc1);
            }

            var config = CreateConfig(false, true, false);
            config.ConflictResolver = new TestConflictResolver((conflict) => {
                localDoc = conflict.LocalDocument;
                remoteDoc = conflict.RemoteDocument;
                return null;
            });

            RunReplication(config, 0, 0);

            localDoc.Should().BeNull();
            remoteDoc.Should().NotBeNull();

            Db.Count.Should().Be(0);
        }

        [Fact]
        public void TestConflictResolverDeletedRemoteWin()
        {
            Document localDoc = null, remoteDoc = null;
            using (var doc1 = new MutableDocument("doc1")) {
                doc1.SetString("name", "Tiger");
                Db.Save(doc1);
            }

            using (var doc1 = new MutableDocument("doc1")) {
                doc1.SetString("name", "Tiger");
                OtherDb.Save(doc1);
            }

            // Force a conflict
            using (var doc1a = Db.GetDocument("doc1").ToMutable()) {
                doc1a.SetString("name", "Cat");
                Db.Save(doc1a);
            }

            Db.Count.Should().Be(1);

            OtherDb.Delete(OtherDb.GetDocument("doc1"));

            var config = CreateConfig(false, true, false);
            config.ConflictResolver = new TestConflictResolver((conflict) => {
                localDoc = conflict.LocalDocument;
                remoteDoc = conflict.RemoteDocument;
                return null;
            });

            RunReplication(config, 0, 0);
            remoteDoc.Should().BeNull();
            localDoc.Should().NotBeNull();
            Db.Count.Should().Be(0);
        }

        [Fact]
        public void TestConflictResolverWrongDocID()
        {
            CreateReplicationConflict("doc1");

            var config = CreateConfig(false, true, false);
            config.ConflictResolver = new TestConflictResolver((conflict) => {
                var doc = new MutableDocument("wrong_id");
                doc.SetString("wrong_id_key", "wrong_id_value");
                return doc;
            });

            RunReplication(config, 0, 0);

            using (var db = Db.GetDocument("doc1")) {
                db.GetString("wrong_id_key").Should().Be("wrong_id_value");
            }
        }

        [Fact]
        public void TestConflictResolverCalledTwice()
        {
            int resolveCnt = 0;
            CreateReplicationConflict("doc1");

            var config = CreateConfig(false, true, false);

            config.ConflictResolver = new TestConflictResolver((conflict) => {
                if (resolveCnt == 0) {
                    using (var d = Db.GetDocument("doc1"))
                    using (var doc = d.ToMutable()) {
                        doc.SetString("name", "Cougar");
                        Db.Save(doc);
                    }
                }

                resolveCnt++;
                return conflict.LocalDocument;
            });

            RunReplication(config, 0, 0);

            resolveCnt.Should().Be(2);
            using (var doc = Db.GetDocument("doc1")) {
                doc.GetString("name").Should().Be("Cougar");
            }
        }

        [Fact]
        public void TestNonBlockingDatabaseOperationConflictResolver()
        {
            int resolveCnt = 0;
            CreateReplicationConflict("doc1");
            var config = CreateConfig(false, true, false);
            config.ConflictResolver = new TestConflictResolver((conflict) => {
                if (resolveCnt == 0) {
                    using (var d = Db.GetDocument("doc1"))
                    using (var doc = d.ToMutable()) {
                        d.GetString("name").Should().Be("Cat");
                        doc.SetString("name", "Cougar");
                        Db.Save(doc);
                        using (var docCheck = Db.GetDocument("doc1")) {
                            docCheck.GetString("name").Should().Be("Cougar", "Because database save operation was not blocked");
                        }
                    }
                }
                resolveCnt++;
                return null;
            });

            RunReplication(config, 0, 0);

            // This will be 0 if the test resolver threw an exception
            resolveCnt.Should().NotBe(0, "because otherwise the conflict resolver didn't complete");

            using (var doc = Db.GetDocument("doc1")) {
                doc.Should().BeNull();
            }
        }

        [Fact]
        public void TestNonBlockingConflictResolver()
        {
            CreateReplicationConflict("doc1");
            CreateReplicationConflict("doc2");
            var config = CreateConfig(false, true, false);
            ManualResetEvent manualResetEvent = new ManualResetEvent(false);
            Queue<string> q = new Queue<string>();
            var wa = new WaitAssert();
            config.ConflictResolver = new TestConflictResolver((conflict) => {
                var cnt = 0;
                lock (q) {
                    q.Enqueue(conflict.LocalDocument.Id);
                    cnt = q.Count;
                }

                if (cnt == 1) {
                    manualResetEvent.WaitOne();
                }

                q.Enqueue(conflict.LocalDocument.Id);
                wa.RunConditionalAssert(() => q.Count.Equals(4));

                if (cnt != 1) {
                    manualResetEvent.Set();
                }

                return conflict.RemoteDocument;
            });

            RunReplication(config, 0, 0);

            wa.WaitForResult(TimeSpan.FromMilliseconds(5000));

            // make sure, first doc starts resolution but finishes last.
            // in between second doc starts and finishes it.
            q.ElementAt(0).Should().Be(q.ElementAt(3));
            q.ElementAt(1).Should().Be(q.ElementAt(2));

            q.Clear();
        }

        [Fact]
        public void TestDoubleConflictResolutionOnSameConflicts()
        {
            CreateReplicationConflict("doc1");

            var firstReplicatorStart = new ManualResetEventSlim();
            var secondReplicatorFinish = new ManualResetEventSlim();
            int resolveCnt = 0;

            var config = CreateConfig(false, true, false);
            config.ConflictResolver = new TestConflictResolver((conflict) => {
                firstReplicatorStart.Set();
                secondReplicatorFinish.Wait();
                Thread.Sleep(500);
                resolveCnt++;
                return conflict.LocalDocument;
            });
            Replicator replicator = new Replicator(config);

            var config1 = CreateConfig(false, true, false);
            config1.ConflictResolver = new TestConflictResolver((conflict) => {
                resolveCnt++;
                Task.Delay(500).ContinueWith(t => secondReplicatorFinish.Set()); // Set after return
                return conflict.RemoteDocument;
            });
            Replicator replicator1 = new Replicator(config1);

            _waitAssert = new WaitAssert();
            var token = replicator.AddChangeListener((sender, args) => {
                _waitAssert.RunConditionalAssert(() => {
                    VerifyChange(args, 0, 0);
                    if (config.Continuous && args.Status.Activity == ReplicatorActivityLevel.Idle
                                          && args.Status.Progress.Completed == args.Status.Progress.Total) {
                        ((Replicator)sender).Stop();
                    }

                    return args.Status.Activity == ReplicatorActivityLevel.Stopped;
                });
            });

            var _waitAssert1 = new WaitAssert();
            var token1 = replicator1.AddChangeListener((sender, args) => {
                _waitAssert1.RunConditionalAssert(() => {
                    VerifyChange(args, 0, 0);
                    if (config.Continuous && args.Status.Activity == ReplicatorActivityLevel.Idle
                                          && args.Status.Progress.Completed == args.Status.Progress.Total) {
                        ((Replicator)sender).Stop();
                    }

                    return args.Status.Activity == ReplicatorActivityLevel.Stopped;
                });
            });

            replicator.Start();
            firstReplicatorStart.Wait();
            replicator1.Start();

            try {
                _waitAssert.WaitForResult(TimeSpan.FromSeconds(10));
                _waitAssert1.WaitForResult(TimeSpan.FromSeconds(10));
            } catch {
                replicator1.Stop();
                replicator.Stop();
                throw;
            } finally {
                replicator.RemoveChangeListener(token);
                replicator1.RemoveChangeListener(token1);
                replicator.Dispose();
                replicator1.Dispose();
            }

            using (var doc = Db.GetDocument("doc1")) {
                doc.GetBlob("blob")?.Content.Should().Contain(new byte[] { 7, 7, 7 });
            }
        }

        [Fact]
        public void TestConflictResolverExceptionWhenDocumentIsPurged()
        {
            int resolveCnt = 0;
            CreateReplicationConflict("doc1");

            var config = CreateConfig(false, true, false);

            config.ConflictResolver = new TestConflictResolver((conflict) => {
                if (resolveCnt == 0) {
                    Db.Purge(conflict.DocumentID);
                }
                resolveCnt++;
                return conflict.RemoteDocument;
            });

            RunReplication(config, 0, 0, onReplicatorReady: r =>
            {
                r.AddDocumentReplicationListener((sender, args) =>
                {
                    if (!args.IsPush) {
                        args.Documents[0].Error.Error.Should().Be((int) CouchbaseLiteError.NotFound);
                    }
                });
            });
        }

        [Fact]
        public void TestConflictResolverExceptionsReturnDocFromOtherDBThrown()
        {
            var tmpDoc = new MutableDocument("doc1");
            using (var thirdDb = new Database("different_db")) {
                tmpDoc.SetString("foo", "bar");
                thirdDb.Save(tmpDoc);

                var differentDbResolver = new TestConflictResolver((conflict) => tmpDoc);

                TestConflictResolverExceptionThrown(differentDbResolver, true);
                Db.GetDocument("doc1").GetString("name").Should().Be("Human");

                thirdDb.Delete();
            }
        }

        [Fact]
        public void TestConflictResolverExceptionThrownInConflictResolver()
        {
            var resolverWithException = new TestConflictResolver((conflict) => {
                throw new Exception("Customer side exception");
            });

            TestConflictResolverExceptionThrown(resolverWithException, false);
        }

        [Fact]
        public void TestConflictResolverReturningBlob()
        {
            var returnRemoteDoc = true;
            TestConflictResolverWins(returnRemoteDoc);
            TestConflictResolverWins(!returnRemoteDoc);

            //return new doc with a blob object
            CreateReplicationConflict("doc1");

            var config = CreateConfig(false, true, false);

            config.ConflictResolver = new TestConflictResolver((conflict) => {
                var evilByteArray = new byte[] { 6, 6, 6 };

                var doc = new MutableDocument();
                doc.SetBlob("blob", new Blob("text/plaintext", evilByteArray));
                return doc;
            });

            RunReplication(config, 0, 0);

            using (var doc = Db.GetDocument("doc1")) {
                doc.GetBlob("blob")?.Content.Should().ContainInOrder(new byte[] { 6, 6, 6 });
            }
        }

        [Fact]
        public void TestConflictResolverReturningBlobFromDifferentDB()
        {
            var blobFromOtherDbResolver = new TestConflictResolver((conflict) => {
                var md = conflict.LocalDocument.ToMutable();
                using (var otherDbDoc = OtherDb.GetDocument("doc1")) {
                    md.SetBlob("blob", otherDbDoc.GetBlob("blob"));
                }
                return md;
            });

            TestConflictResolverExceptionThrown(blobFromOtherDbResolver, false, true);
        }

        //CBL-623: Revision flags get cleared while saving resolved document
        [Fact]
        public void TestConflictResolverPreservesFlags()
        {
            //force conflicts and check flags
            CreateReplicationConflict("doc1", true);

            var config = CreateConfig(false, true, false);
            C4DocumentFlags flags = (C4DocumentFlags)0;
            config.ConflictResolver = new TestConflictResolver((conflict) => {
                unsafe {
                    flags = conflict.LocalDocument.c4Doc.RawDoc->flags;
                    flags.HasFlag(C4DocumentFlags.DocConflicted).Should().BeTrue();
                    flags.HasFlag(C4DocumentFlags.DocExists | C4DocumentFlags.DocHasAttachments).Should().BeTrue();
                    return conflict.LocalDocument;
                }
            });

            RunReplication(config, 0, 0);

            using (var doc = Db.GetDocument("doc1")) {
                doc.GetBlob("blob")?.Content.Should().ContainInOrder(new byte[] { 6, 6, 6 });
                unsafe {
                    flags = doc.c4Doc.RawDoc->flags;
                }
            }

            flags.HasFlag(C4DocumentFlags.DocConflicted).Should().BeFalse();
            flags.HasFlag(C4DocumentFlags.DocExists | C4DocumentFlags.DocHasAttachments).Should().BeTrue();
        }

        //end conflict resolveing tests

        [Fact]
        public void TestCloseWithActiveReplications()
        {
            WithActiveReplications(true);
        }

        [Fact]
        public void TestDeleteWithActiveReplications()
        {
            WithActiveReplications(false);
        }

        [Fact]
        public void TestCloseWithActiveReplicationAndQuery()
        {
            WithActiveReplicationAndQuery(true);
        }

        [Fact]
        public void TestDeleteWithActiveReplicationAndQuery()
        {
            WithActiveReplicationAndQuery(false);
        }

        // Pending Doc Ids unit tests

        [Fact]
        public void TestPendingDocIDsPullOnlyException()
        {
            LoadDocs();
            using (var doc2 = new MutableDocument("doc2")) {
                doc2.SetString("name", "Cat");
                OtherDb.Save(doc2);
            }

            var config = CreateConfig(false, true, false);
            using (var replicator = new Replicator(config)) {
                var wa = new WaitAssert();
                var token = replicator.AddChangeListener((sender, args) =>
                {
                    wa.RunConditionalAssert(() =>
                    {
                        if (args.Status.Activity == ReplicatorActivityLevel.Busy) {
                            Action badAct = () => ((Replicator) sender).GetPendingDocumentIDs();
                            badAct.Should().Throw<CouchbaseLiteException>().WithMessage(CouchbaseLiteErrorMessage.PullOnlyPendingDocIDs);
                        }

                        return args.Status.Activity == ReplicatorActivityLevel.Stopped;
                    });
                });

                replicator.Start();

                try {
                    wa.WaitForResult(TimeSpan.FromSeconds(100));
                    replicator.Status.Activity.Should().Be(ReplicatorActivityLevel.Stopped);
                } finally {
                    replicator.RemoveChangeListener(token);
                }
            }
        }

        [Fact]
        public void TestPendingDocIDsWithCreate() => ValidatePendingDocumentIds(PENDING_DOC_ID_SEL.CREATE);

        [Fact]
        public void TestPendingDocIDsWithUpdate() => ValidatePendingDocumentIds(PENDING_DOC_ID_SEL.UPDATE);

        [Fact]
        public void TestPendingDocIDsWithDelete() => ValidatePendingDocumentIds(PENDING_DOC_ID_SEL.DELETE);

        [Fact]
        public void TestPendingDocIDsWithPurge() => ValidatePendingDocumentIds(PENDING_DOC_ID_SEL.PURGE);

        [Fact]
        public void TestPendingDocIDsWithFilter() => ValidatePendingDocumentIds(PENDING_DOC_ID_SEL.FILTER);

        [Fact]
        public void TestIsDocumentPendingPullOnlyException()
        {
            LoadDocs();
            using (var doc2 = new MutableDocument("doc2")) {
                doc2.SetString("name", "Cat");
                OtherDb.Save(doc2);
            }

            var config = CreateConfig(false, true, false);
            using (var replicator = new Replicator(config)) {
                var wa = new WaitAssert();
                var token = replicator.AddChangeListener((sender, args) =>
                {
                    wa.RunConditionalAssert(() =>
                    {
                        if (args.Status.Activity == ReplicatorActivityLevel.Busy) {
                            Action badAct = () => ((Replicator) sender).IsDocumentPending("doc-001");
                            badAct.Should().Throw<CouchbaseLiteException>().WithMessage(CouchbaseLiteErrorMessage.PullOnlyPendingDocIDs);
                        }

                        return args.Status.Activity == ReplicatorActivityLevel.Stopped;
                    });

                });

                replicator.Start();

                try {
                    wa.WaitForResult(TimeSpan.FromSeconds(100));
                    replicator.Status.Activity.Should().Be(ReplicatorActivityLevel.Stopped);
                } finally {
                    replicator.RemoveChangeListener(token);
                }

            }
        }

        [Fact]
        public void TestIsDocumentPendingWithCreate() => ValidateIsDocumentPending(PENDING_DOC_ID_SEL.CREATE);

        [Fact]
        public void TestIsDocumentPendingWithUpdate() => ValidateIsDocumentPending(PENDING_DOC_ID_SEL.UPDATE);

        [Fact]
        public void TestIsDocumentPendingWithDelete() => ValidateIsDocumentPending(PENDING_DOC_ID_SEL.DELETE);

        [Fact]
        public void TestIsDocumentPendingWithPurge() => ValidateIsDocumentPending(PENDING_DOC_ID_SEL.PURGE);

        [Fact]
        public void TestIsDocumentPendingWithFilter() => ValidateIsDocumentPending(PENDING_DOC_ID_SEL.FILTER);

        //end pending doc id tests

#endif

        enum PENDING_DOC_ID_SEL { CREATE = 0, UPDATE, DELETE, PURGE, FILTER }

        private HashSet<string> LoadDocs()
        {
            var result = new HashSet<string>();
            var n = 0ul;
            while (n < 50) {
                var docID = $"doc-{++n:D3}";
                using (var doc = new MutableDocument(docID)) {
                    result.Add(docID);
                    doc.SetString(docID, docID);
                    Db.Save(doc);
                }
            }

            return result;
        }


#if COUCHBASE_ENTERPRISE
        private void ValidatePendingDocumentIds(PENDING_DOC_ID_SEL selection)
        {
            IImmutableSet<string> pendingDocIds;
            var idsSet = LoadDocs();
            var config = CreateConfig(true, false, false);
            var DocIdForTest = "doc-001";
            if (selection == PENDING_DOC_ID_SEL.UPDATE) {
                using (var d = Db.GetDocument(DocIdForTest))
                using (var md = d.ToMutable()) {
                    md.SetString("addString", "This is a new string.");
                    Db.Save(md);
                }
            } else if (selection == PENDING_DOC_ID_SEL.DELETE) {
                using (var d = Db.GetDocument(DocIdForTest)) {
                    Db.Delete(d);
                }
            } else if (selection == PENDING_DOC_ID_SEL.PURGE) {
                using (var d = Db.GetDocument(DocIdForTest)) {
                    Db.Purge(d);
                    idsSet.Remove(DocIdForTest);
                }
            } else if (selection == PENDING_DOC_ID_SEL.FILTER) {
                config.PushFilter = (doc, isPush) =>
                {
                    if (doc.Id.Equals(DocIdForTest))
                        return true;
                    return false;
                };
            }

            using (var replicator = new Replicator(config)) {
                var wa = new WaitAssert();
                var token = replicator.AddChangeListener((sender, args) =>
                {
                    wa.RunConditionalAssert(() =>
                    {
                        if (args.Status.Activity == ReplicatorActivityLevel.Offline) {
                            pendingDocIds = replicator.GetPendingDocumentIDs();
                            pendingDocIds.Count.Should().Be(0);
                        }

                        return args.Status.Activity == ReplicatorActivityLevel.Stopped;
                    });
                });

                pendingDocIds = replicator.GetPendingDocumentIDs();
                if (selection == PENDING_DOC_ID_SEL.FILTER) {
                    pendingDocIds.Count.Should().Be(1);
                    pendingDocIds.ElementAt(0).Should().Be(DocIdForTest);
                } else {
                    idsSet.ToImmutableSortedSet<string>().Should().BeEquivalentTo(pendingDocIds);
                    idsSet.Count.Should().Be(pendingDocIds.Count);
                }

                replicator.Start();

                wa.WaitForResult(TimeSpan.FromSeconds(50));

                Try.Condition(() => replicator.Status.Activity == ReplicatorActivityLevel.Stopped)
                    .Times(5)
                    .Delay(TimeSpan.FromMilliseconds(500))
                    .Go().Should().BeTrue();

                replicator.GetPendingDocumentIDs().Count.Should().Be(0);
                replicator.RemoveChangeListener(token);
            }

            Thread.Sleep(500); //it takes a while to get the replicator to actually released...
        }

        private void ValidateIsDocumentPending(PENDING_DOC_ID_SEL selection)
        {
            bool docIdIsPending;
            var DocIdForTest = "doc-001";
            var idsSet = LoadDocs();
            var config = CreateConfig(true, false, false);
            if (selection == PENDING_DOC_ID_SEL.UPDATE) {
                using (var d = Db.GetDocument(DocIdForTest))
                using (var md = d.ToMutable()) {
                    md.SetString("addString", "This is a new string.");
                    Db.Save(md);
                }
            } else if (selection == PENDING_DOC_ID_SEL.DELETE) {
                using (var d = Db.GetDocument(DocIdForTest)) {
                    Db.Delete(d);
                }
            } else if (selection == PENDING_DOC_ID_SEL.PURGE) {
                using (var d = Db.GetDocument(DocIdForTest)) {
                    Db.Purge(d);
                }
            } else if (selection == PENDING_DOC_ID_SEL.FILTER) {
                config.PushFilter = (doc, isPush) =>
                {
                    if (doc.Id.Equals(DocIdForTest))
                        return true;
                    return false;
                };
            }

            using (var replicator = new Replicator(config)) {
                var wa = new WaitAssert();
                var token = replicator.AddChangeListener((sender, args) =>
                {
                    if (args.Status.Activity == ReplicatorActivityLevel.Offline) {
                        docIdIsPending = replicator.IsDocumentPending(DocIdForTest);
                        docIdIsPending.Should().BeFalse();
                    }

                    wa.RunConditionalAssert(() =>
                    {
                        return args.Status.Activity == ReplicatorActivityLevel.Stopped;
                    });
                });

                docIdIsPending = replicator.IsDocumentPending(DocIdForTest);
                if (selection == PENDING_DOC_ID_SEL.CREATE || selection == PENDING_DOC_ID_SEL.UPDATE
                    || selection == PENDING_DOC_ID_SEL.DELETE) {
                    docIdIsPending.Should().BeTrue();
                    docIdIsPending = replicator.IsDocumentPending("IdNotThere");
                    docIdIsPending.Should().BeFalse();
                } else if (selection == PENDING_DOC_ID_SEL.FILTER) {
                    docIdIsPending.Should().BeTrue();
                    docIdIsPending = replicator.IsDocumentPending("doc-002");
                    docIdIsPending.Should().BeFalse();
                } else if (selection == PENDING_DOC_ID_SEL.PURGE) {
                    docIdIsPending.Should().BeFalse();
                }

                replicator.Start();

                wa.WaitForResult(TimeSpan.FromSeconds(50));

                Try.Condition(() => replicator.Status.Activity == ReplicatorActivityLevel.Stopped)
                    .Times(5)
                    .Delay(TimeSpan.FromMilliseconds(500))
                    .Go().Should().BeTrue();

                replicator.IsDocumentPending(DocIdForTest).Should().BeFalse();
                replicator.RemoveChangeListener(token);
            }

            Thread.Sleep(500); //it takes a while to get the replicator to actually released...
        }

        private void WithActiveReplicationAndQuery(bool isCloseNotDelete)
        {
            Database.Delete("closeDB", Db.Config.Directory);
            using (var otherDb = new Database("closeDB", Db.Config)) {
                WaitAssert waitIdleAssert = new WaitAssert();
                WaitAssert waitStoppedAssert = new WaitAssert();
                var config = CreateConfig(true, true, true, otherDb);
                using (var repl = new Replicator(config)) {

                    var query = QueryBuilder.Select(SelectResult.Expression(Meta.ID)).From(DataSource.Database(Db));
                    var doc1Listener = new WaitAssert();
                    query.AddChangeListener(null, (sender, args) => {
                        foreach (var row in args.Results) {
                            if (row.GetString("id") == "doc1") {
                                doc1Listener.Fulfill();
                            }
                        }
                    });

                    repl.AddChangeListener((sender, args) => {
                        waitIdleAssert.RunConditionalAssert(() => {
                            return args.Status.Activity == ReplicatorActivityLevel.Idle;
                        });

                        waitStoppedAssert.RunConditionalAssert(() => {
                            return args.Status.Activity == ReplicatorActivityLevel.Stopped;
                        });
                    });

                    repl.Start();

                    using (var doc = new MutableDocument("doc1")) {
                        doc.SetString("value", "string");
                        Db.Save(doc); // Should still trigger since it is pointing to the same DB
                    }

                    doc1Listener.WaitForResult(TimeSpan.FromSeconds(20));
                    waitIdleAssert.WaitForResult(TimeSpan.FromSeconds(10));

                    Db.ActiveReplications.Count.Should().Be(1);
                    Db.ActiveLiveQueries.Count.Should().Be(1);

                    if (isCloseNotDelete)
                        Db.Close();
                    else
                        Db.Delete();

                    Db.ActiveReplications.Count.Should().Be(0);
                    Db.ActiveLiveQueries.Count.Should().Be(0);
                    Db.IsClosedLocked.Should().Be(true);

                    waitStoppedAssert.WaitForResult(TimeSpan.FromSeconds(30));
                }
            }

            Database.Delete("closeDB", Db.Config.Directory);
        }

        private void WithActiveReplications(bool isCloseNotDelete)
        {
            Database.Delete("closeDB", Db.Config.Directory);
            using (var otherDb = new Database("closeDB", Db.Config)) {
                WaitAssert waitIdleAssert = new WaitAssert();
                WaitAssert waitStoppedAssert = new WaitAssert();
                WaitAssert waitIdleAssert1 = new WaitAssert();
                WaitAssert waitStoppedAssert1 = new WaitAssert();

                var config = CreateConfig(true, true, true, otherDb);
                using (var repl = new Replicator(config))
                using (var repl1 = new Replicator(config)) {
                    var token = repl.AddChangeListener((sender, args) => {
                        waitIdleAssert.RunConditionalAssert(() => {
                            return args.Status.Activity == ReplicatorActivityLevel.Idle;
                        });

                        waitStoppedAssert.RunConditionalAssert(() => {
                            return args.Status.Activity == ReplicatorActivityLevel.Stopped;
                        });
                    });

                    var token1 = repl1.AddChangeListener((sender, args) => {
                        waitIdleAssert1.RunConditionalAssert(() => {
                            return args.Status.Activity == ReplicatorActivityLevel.Idle;
                        });

                        waitStoppedAssert1.RunConditionalAssert(() => {
                            return args.Status.Activity == ReplicatorActivityLevel.Stopped;
                        });
                    });

                    repl.Start();
                    repl1.Start();

                    using (var doc = new MutableDocument("doc1")) {
                        doc.SetString("value", "string");
                        otherDb.Save(doc); // Should still trigger since it is pointing to the same DB
                    }

                    waitIdleAssert.WaitForResult(TimeSpan.FromSeconds(10));
                    waitIdleAssert1.WaitForResult(TimeSpan.FromSeconds(10));

                    Db.ActiveReplications.Count.Should().Be(2);

                    if (isCloseNotDelete)
                        Db.Close();
                    else
                        Db.Delete();

                    Db.ActiveReplications.Count.Should().Be(0);
                    Db.IsClosedLocked.Should().Be(true);

                    waitStoppedAssert.WaitForResult(TimeSpan.FromSeconds(30));
                    waitStoppedAssert1.WaitForResult(TimeSpan.FromSeconds(30));
                }
            }

            Database.Delete("closeDB", Db.Config.Directory);
        }

        private void TestConflictResolverExceptionThrown(TestConflictResolver resolver, bool continueWithWorkingResolver = false, bool withBlob = false)
        {
            CreateReplicationConflict("doc1");

            var config = CreateConfig(true, true, false);
            config.ConflictResolver = resolver;

            using (var repl = new Replicator(config)) {
                var wa = new WaitAssert();
                var token = repl.AddDocumentReplicationListener((sender, args) => {
                    if (args.Documents[0].Id == "doc1" && !args.IsPush) {
                        wa.RunAssert(() => {
                            WriteLine($"Received document listener callback of size {args.Documents.Count}");
                            args.Documents[0].Error.Domain.Should().Be(CouchbaseLiteErrorType.CouchbaseLite,
                                $"because otherwise the wrong error ({args.Documents[0].Error.Error}) occurred");
                            args.Documents[0].Error.Error.Should().Be((int)CouchbaseLiteError.UnexpectedError);
                            var innerException = ((Couchbase.Lite.Sync.ReplicatedDocument[])args.Documents)[0].Error.InnerException;
                            if (innerException is InvalidOperationException) {
                                if (withBlob) {
                                    innerException.Message.Should().Be(CouchbaseLiteErrorMessage.BlobDifferentDatabase);
                                } else {
                                    innerException.Message.Should().Contain("Resolved document's database different_db is different from expected database");
                                }
                            } else if (innerException is Exception) {
                                innerException.Message.Should().Be("Customer side exception");
                            }
                        });
                    }
                });

                repl.Start();

                wa.WaitForResult(TimeSpan.FromSeconds(10));

                Try.Condition(() => repl.Status.Activity == ReplicatorActivityLevel.Stopped)
                    .Times(5)
                    .Delay(TimeSpan.FromMilliseconds(500))
                    .Go().Should().BeTrue();

                repl.Status.Activity.Should().Be(ReplicatorActivityLevel.Stopped);
                repl.RemoveChangeListener(token);

                if (!continueWithWorkingResolver)
                    return;

                config.ConflictResolver = new TestConflictResolver((conflict) => {
                    var doc = new MutableDocument("doc1");
                    doc.SetString("name", "Human");
                    return doc;
                });
                RunReplication(config, 0, 0);
            }
        }

        private void TestConflictResolverWins(bool returnRemoteDoc)
        {
            CreateReplicationConflict("doc1");

            var config = CreateConfig(false, true, false);

            config.ConflictResolver = new TestConflictResolver((conflict) => {
                if (returnRemoteDoc) {
                    return conflict.RemoteDocument;
                } else
                    return conflict.LocalDocument;
            });

            RunReplication(config, 0, 0);

            using (var doc = Db.GetDocument("doc1")) {
                if (returnRemoteDoc) {
                    doc.GetString("name").Should().Be("Lion");
                    doc.GetBlob("blob")?.Content.Should().ContainInOrder(new byte[] { 7, 7, 7 });
                } else {
                    doc.GetString("name").Should().Be("Cat");
                    doc.GetBlob("blob")?.Content.Should().ContainInOrder(new byte[] { 6, 6, 6 });
                }
            }
        }
#endif

        private void CreateReplicationConflict(string id, bool checkFlags = false)
        {
            unsafe {
                var oddByteArray = new byte[] { 1, 3, 5 };
                C4DocumentFlags flags = (C4DocumentFlags)0;
                using (var doc1 = new MutableDocument(id)) {
                    doc1.SetString("name", "Tiger");
                    doc1.SetBlob("blob", new Blob("text/plaintext", oddByteArray));
                    Db.Save(doc1);
                    if (checkFlags) {
                        flags = doc1.c4Doc.RawDoc->flags;
                        flags.HasFlag(C4DocumentFlags.DocExists | C4DocumentFlags.DocHasAttachments).Should().BeTrue();
                    }
                }

                using (var doc1 = new MutableDocument(id)) {
                    doc1.SetString("name", "Tiger");
                    doc1.SetBlob("blob", new Blob("text/plaintext", oddByteArray));
                    OtherDb.Save(doc1);
                    if (checkFlags) {
                        flags = doc1.c4Doc.RawDoc->flags;
                        flags.HasFlag(C4DocumentFlags.DocExists | C4DocumentFlags.DocHasAttachments).Should().BeTrue();
                    }
                }

                // Force a conflict
                using (var doc1a = Db.GetDocument(id))
                using (var doc1aMutable = doc1a.ToMutable()) {
                    var evilByteArray = new byte[] { 6, 6, 6 };

                    doc1aMutable.SetString("name", "Cat");
                    doc1aMutable.SetBlob("blob", new Blob("text/plaintext", evilByteArray));
                    Db.Save(doc1aMutable);
                    if (checkFlags) {
                        flags = doc1aMutable.c4Doc.RawDoc->flags;
                        flags.HasFlag(C4DocumentFlags.DocExists | C4DocumentFlags.DocHasAttachments).Should().BeTrue();
                    }
                }

                using (var doc1a = OtherDb.GetDocument(id))
                using (var doc1aMutable = doc1a.ToMutable()) {
                    var luckyByteArray = new byte[] { 7, 7, 7 };

                    doc1aMutable.SetString("name", "Lion");
                    doc1aMutable.SetBlob("blob", new Blob("text/plaintext", luckyByteArray));
                    OtherDb.Save(doc1aMutable);
                    if (checkFlags) {
                        flags = doc1aMutable.c4Doc.RawDoc->flags;
                        flags.HasFlag(C4DocumentFlags.DocExists | C4DocumentFlags.DocHasAttachments).Should().BeTrue();
                    }
                }
            }
        }


#if COUCHBASE_ENTERPRISE
        private void TestPushDocWithFilter(bool continuous)
        {
            using (var doc1 = new MutableDocument("doc1"))
            using (var doc2 = new MutableDocument("doc2")) {
                doc1.SetString("name", "donotpass");
                Db.Save(doc1);

                doc2.SetString("name", "pass");
                Db.Save(doc2);
            }

            var config = CreateConfig(true, false, continuous);
            config.PushFilter = _replicator__filterCallback;
            RunReplication(config, 0, 0);
            _isFilteredCallback.Should().BeTrue();
            OtherDb.GetDocument("doc1").Should().BeNull("because doc1 is filtered out in the callback");
            OtherDb.GetDocument("doc2").Should().NotBeNull("because doc2 is filtered in in the callback");
            _isFilteredCallback = false;
        }

        private ReplicatorConfiguration CreateConfig(bool push, bool pull, bool continuous)
        {
            var target = OtherDb;
            return CreateConfig(push, pull, continuous, target);
        }

        private ReplicatorConfiguration CreateConfig(bool push, bool pull, bool continuous, Database target)
        {
            var retVal = new ReplicatorConfiguration(Db, new DatabaseEndpoint(target));
            return ModifyConfig(retVal, push, pull, continuous);
        }
#endif

        private bool _replicator__filterCallback(Document document, DocumentFlags flags)
        {
            _isFilteredCallback = true;
            if (flags != 0) {
                return document.Id == "pass";
            }
            document.RevisionID.Should().NotBeNull();
            var name = document.GetString("name");
            return name == "pass";
        }

        private ReplicatorConfiguration ModifyConfig(ReplicatorConfiguration config, bool push, bool pull, bool continuous)
        {
            var type = (ReplicatorType)0;
            if (push) {
                type |= ReplicatorType.Push;
            }

            if (pull) {
                type |= ReplicatorType.Pull;
            }

            config.ReplicatorType = type;
            config.Continuous = continuous;
            return config;
        }

        private void DocumentEndedUpdate(object sender, DocumentReplicationEventArgs args)
        {
            _replicationEvents.Add(args);
        }

#if COUCHBASE_ENTERPRISE

        private class MockConnectionFactory : IMessageEndpointDelegate
        {
            private readonly IMockConnectionErrorLogic _errorLogic;

            public MockConnectionFactory(IMockConnectionErrorLogic errorLogic)
            {
                _errorLogic = errorLogic;
            }

            public IMessageEndpointConnection CreateConnection(MessageEndpoint endpoint)
            {
                var retVal =
                    new MockClientConnection(endpoint) {
                        ErrorLogic = _errorLogic,
                    };
                return retVal;
            }
        }

#endif
    }

    public class TestConflictResolver : IConflictResolver
    {
        Func<Conflict, Document> ResolveFunc { get; set; }

        public TestConflictResolver(Func<Conflict, Document> resolveFunc)
        {
            ResolveFunc = resolveFunc;
        }

        public Document Resolve(Conflict conflict)
        {
            return ResolveFunc(conflict);
        }
    }

    public class FakeConflictResolver : IConflictResolver
    {
        public Document Resolve(Conflict conflict)
        {
            throw new NotImplementedException();
        }
    }

#if COUCHBASE_ENTERPRISE
    public class TestErrorLogic : IMockConnectionErrorLogic
    {
        private readonly MockConnectionLifecycleLocation _locations;
        private MessagingException _exception;
        private int _current, _total;

        private TestErrorLogic(MockConnectionLifecycleLocation locations)
        {
            _locations = locations;
        }

        public static TestErrorLogic FailWhen(MockConnectionLifecycleLocation locations)
        {
            return new TestErrorLogic(locations);
        }

        public TestErrorLogic WithRecoverableException(int count = 1)
        {
            _exception = new MessagingException("Test recoverable exception",
                new SocketException((int)SocketError.ConnectionReset), true);
            _total = count;
            return this;
        }

        public TestErrorLogic WithPermanentException()
        {
            _exception = new MessagingException("Test permanent exception",
                new SocketException((int)SocketError.AccessDenied), false);
            _total = Int32.MaxValue;
            return this;
        }

        public bool ShouldClose(MockConnectionLifecycleLocation location)
        {
            return _current < _total && _locations.HasFlag(location);
        }

        public MessagingException CreateException()
        {
            _current++;
            return _exception;
        }
    }

    public class ReconnectErrorLogic : IMockConnectionErrorLogic
    {
        public bool ErrorActive { get; set; }

        public bool ShouldClose(MockConnectionLifecycleLocation location)
        {
            return ErrorActive;
        }

        public MessagingException CreateException()
        {
            return new MessagingException("Server no longer listening", null, false);
        }
    }

    public class ListenerAwaiter
    {
        private readonly ListenerToken _token;
        private readonly ManualResetEventSlim _mre = new ManualResetEventSlim();
        private readonly List<Exception> _exceptions = new List<Exception>();
        private readonly MessageEndpointListener _listener;

        public WaitHandle WaitHandle => _mre.WaitHandle;

        public ListenerAwaiter(MessageEndpointListener listener)
        {
            _token = listener.AddChangeListener(CheckForStopped);
            _listener = listener;
        }

        public void Validate()
        {
            _mre.Dispose();
            _exceptions.Should().BeEmpty("because otherwise an unexpected error occurred");
        }

        private void CheckForStopped(object sender, MessageEndpointListenerChangedEventArgs e)
        {
            if (e.Status.Error != null) {
                _exceptions.Add(e.Status.Error);
            }

            if (e.Status.Activity == ReplicatorActivityLevel.Stopped) {
                _listener.RemoveChangeListener(_token);
                _mre.Set();
            }
        }
    }

#endif
}
<|MERGE_RESOLUTION|>--- conflicted
+++ resolved
@@ -135,20 +135,11 @@
 
         #if COUCHBASE_ENTERPRISE
         protected ReplicatorConfiguration CreateConfig(IEndpoint target, ReplicatorType type, bool continuous,
-<<<<<<< HEAD
             bool acceptOnlySelfSignedServerCertificate, Authenticator authenticator = null,
             X509Certificate2 serverCert = null)
         {
             var c = CreateConfig(target, type, continuous, authenticator, serverCert);
             c.AcceptOnlySelfSignedServerCertificate = acceptOnlySelfSignedServerCertificate;
-=======
-            bool verifyMode, Authenticator authenticator = null,
-            X509Certificate2 serverCert = null)
-        {
-            var c = CreateConfig(target, type, continuous, authenticator, serverCert);
-            c.AcceptOnlySelfSignedServerCertificate = verifyMode;
->>>>>>> 630d93bc
-
             return c;
         }
         #endif
@@ -172,17 +163,10 @@
 
         #if COUCHBASE_ENTERPRISE
         protected void RunReplication(IEndpoint target, ReplicatorType type, bool continuous,
-<<<<<<< HEAD
             Authenticator authenticator, bool acceptOnlySelfSignedServerCertificate,
             X509Certificate2 serverCert, int expectedErrCode, CouchbaseLiteErrorType expectedErrorDomain)
         {
             var config = CreateConfig(target, type, continuous, acceptOnlySelfSignedServerCertificate, authenticator,
-=======
-            Authenticator authenticator, bool verifyMode,
-            X509Certificate2 serverCert, int expectedErrCode, CouchbaseLiteErrorType expectedErrorDomain)
-        {
-            var config = CreateConfig(target, type, continuous, verifyMode, authenticator,
->>>>>>> 630d93bc
                 serverCert);
             RunReplication(config, expectedErrCode, expectedErrorDomain);
         }
