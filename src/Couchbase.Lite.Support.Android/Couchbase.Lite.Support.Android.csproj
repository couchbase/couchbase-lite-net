﻿<?xml version="1.0" encoding="utf-8"?>
<Project ToolsVersion="4.0" DefaultTargets="Build" xmlns="http://schemas.microsoft.com/developer/msbuild/2003">
  <PropertyGroup>
    <Configuration Condition=" '$(Configuration)' == '' ">Debug</Configuration>
    <Platform Condition=" '$(Platform)' == '' ">AnyCPU</Platform>
    <ProductVersion>8.0.30703</ProductVersion>
    <SchemaVersion>2.0</SchemaVersion>
    <ProjectGuid>{B1D1B3B3-225E-43BF-9FEB-2EDE6D926DEE}</ProjectGuid>
    <ProjectTypeGuids>{EFBA0AD7-5A72-4C68-AF49-83D382785DCF};{FAE04EC0-301F-11D3-BF4B-00C04F79EFBC}</ProjectTypeGuids>
    <OutputType>Library</OutputType>
    <AppDesignerFolder>Properties</AppDesignerFolder>
    <RootNamespace>Couchbase.Lite.Support.Android</RootNamespace>
    <AssemblyName>Couchbase.Lite.Support.Android</AssemblyName>
    <FileAlignment>512</FileAlignment>
    <AndroidResgenFile>Resources\Resource.Designer.cs</AndroidResgenFile>
    <GenerateSerializationAssemblies>Off</GenerateSerializationAssemblies>
<<<<<<< HEAD
    <AndroidUseLatestPlatformSdk>false</AndroidUseLatestPlatformSdk>
=======
    <AndroidUseLatestPlatformSdk>True</AndroidUseLatestPlatformSdk>
>>>>>>> f451a6a4
    <TargetFrameworkVersion>v8.0</TargetFrameworkVersion>
    <NuGetPackageImportStamp>
    </NuGetPackageImportStamp>
    <CopyNuGetImplementations>True</CopyNuGetImplementations>
  </PropertyGroup>
  <PropertyGroup Condition=" '$(Configuration)|$(Platform)' == 'Debug|AnyCPU' ">
    <DebugSymbols>true</DebugSymbols>
    <DebugType>portable</DebugType>
    <Optimize>false</Optimize>
    <OutputPath>bin\Debug\</OutputPath>
    <DefineConstants>DEBUG;TRACE</DefineConstants>
    <ErrorReport>prompt</ErrorReport>
    <WarningLevel>4</WarningLevel>
  </PropertyGroup>
  <PropertyGroup Condition=" '$(Configuration)|$(Platform)' == 'Release|AnyCPU' ">
    <DebugType>portable</DebugType>
    <Optimize>true</Optimize>
    <OutputPath>bin\Release\</OutputPath>
    <DefineConstants>TRACE</DefineConstants>
    <ErrorReport>prompt</ErrorReport>
    <WarningLevel>4</WarningLevel>
    <DebugSymbols>true</DebugSymbols>
  </PropertyGroup>
  <PropertyGroup Condition="'$(Configuration)|$(Platform)' == 'Packaging|AnyCPU'">
    <OutputPath>bin\Packaging\</OutputPath>
    <DefineConstants>TRACE</DefineConstants>
    <Optimize>true</Optimize>
    <NoStdLib>true</NoStdLib>
    <DebugType>portable</DebugType>
    <PlatformTarget>AnyCPU</PlatformTarget>
    <GenerateSerializationAssemblies>Off</GenerateSerializationAssemblies>
    <ErrorReport>prompt</ErrorReport>
    <CodeAnalysisRuleSet>MinimumRecommendedRules.ruleset</CodeAnalysisRuleSet>
    <DocumentationFile>bin\Packaging\Couchbase.Lite.Support.Android.xml</DocumentationFile>
    <DebugSymbols>true</DebugSymbols>
  </PropertyGroup>
  <ItemGroup>
    <Reference Include="Mono.Android" />
    <Reference Include="mscorlib" />
    <Reference Include="System" />
    <Reference Include="System.Core" />
    <Reference Include="System.IO.Compression" />
    <Reference Include="System.Net.Http" />
    <Reference Include="System.Xml.Linq" />
    <Reference Include="System.Xml" />
  </ItemGroup>
  <ItemGroup>
    <Compile Include="..\Couchbase.Lite.Support.NetDesktop\Support\SslStreamFactory.cs">
      <Link>Support\SslStreamFactory.cs</Link>
    </Compile>
    <Compile Include="..\Couchbase.Lite\Properties\DynamicAssemblyInfo.cs">
      <Link>Properties\DynamicAssemblyInfo.cs</Link>
      <AutoGen>True</AutoGen>
      <DesignTime>True</DesignTime>
      <DependentUpon>DynamicAssemblyInfo.tt</DependentUpon>
    </Compile>
    <Compile Include="Properties\AssemblyInfo.cs" />
    <Compile Include="Support\AndroidDefaultLogger.cs" />
    <Compile Include="Support\DefaultDirectoryResolver.cs" />
    <Compile Include="Activate.cs" />
    <Compile Include="Support\AndroidRuntimePlatform.cs" />
    <Compile Include="Support\MainThreadTaskScheduler.cs" />
  </ItemGroup>
  <ItemGroup>
    <None Include="..\Couchbase.Lite\Properties\version">
      <Link>Properties\version</Link>
    </None>
  </ItemGroup>
  <ItemGroup>
    <EmbeddedNativeLibrary Include="..\..\vendor\couchbase-lite-core\build_cmake\android\lib\x86\libLiteCore.so">
      <Link>x86\libLiteCore.so</Link>
    </EmbeddedNativeLibrary>
    <EmbeddedNativeLibrary Include="..\..\vendor\couchbase-lite-core\build_cmake\android\lib\armeabi-v7a\libLiteCore.so">
      <Link>armeabi-v7a\libLiteCore.so</Link>
    </EmbeddedNativeLibrary>
    <EmbeddedNativeLibrary Include="..\..\vendor\couchbase-lite-core\build_cmake\android\lib\arm64-v8a\libLiteCore.so">
      <Link>arm64-v8a\libLiteCore.so</Link>
    </EmbeddedNativeLibrary>
  </ItemGroup>
  <ItemGroup>
    <ProjectReference Include="..\Couchbase.Lite\Couchbase.Lite.csproj">
      <Project>{1cf95f79-7649-4fda-a888-73b5c69316fc}</Project>
      <Name>Couchbase.Lite</Name>
    </ProjectReference>
  </ItemGroup>
  <ItemGroup>
    <None Include="..\Couchbase.Lite\Properties\DynamicAssemblyInfo.tt">
      <Link>Properties\DynamicAssemblyInfo.tt</Link>
      <Generator>TextTemplatingFileGenerator</Generator>
      <LastGenOutput>DynamicAssemblyInfo.cs</LastGenOutput>
    </None>
  </ItemGroup>
  <ItemGroup>
    <Service Include="{508349B6-6B84-4DF5-91F0-309BEEBAD82D}" />
  </ItemGroup>
  <ItemGroup>
<<<<<<< HEAD
    <PackageReference Include="System.ComponentModel">
      <Version>4.3.0</Version>
    </PackageReference>
    <PackageReference Include="Microsoft.Extensions.DependencyInjection.Abstractions">
      <Version>2.0.0</Version>
    </PackageReference>
    <PackageReference Include="Microsoft.Extensions.Logging.Abstractions">
      <Version>2.0.0</Version>
    </PackageReference>
=======
>>>>>>> f451a6a4
    <PackageReference Include="SourceLink.Embed.AllSourceFiles">
      <Version>2.7.4</Version>
    </PackageReference>
  </ItemGroup>
  <Import Project="$(MSBuildExtensionsPath)\Xamarin\Android\Xamarin.Android.CSharp.targets" />
</Project><|MERGE_RESOLUTION|>--- conflicted
+++ resolved
@@ -1,135 +1,119 @@
-﻿<?xml version="1.0" encoding="utf-8"?>
-<Project ToolsVersion="4.0" DefaultTargets="Build" xmlns="http://schemas.microsoft.com/developer/msbuild/2003">
-  <PropertyGroup>
-    <Configuration Condition=" '$(Configuration)' == '' ">Debug</Configuration>
-    <Platform Condition=" '$(Platform)' == '' ">AnyCPU</Platform>
-    <ProductVersion>8.0.30703</ProductVersion>
-    <SchemaVersion>2.0</SchemaVersion>
-    <ProjectGuid>{B1D1B3B3-225E-43BF-9FEB-2EDE6D926DEE}</ProjectGuid>
-    <ProjectTypeGuids>{EFBA0AD7-5A72-4C68-AF49-83D382785DCF};{FAE04EC0-301F-11D3-BF4B-00C04F79EFBC}</ProjectTypeGuids>
-    <OutputType>Library</OutputType>
-    <AppDesignerFolder>Properties</AppDesignerFolder>
-    <RootNamespace>Couchbase.Lite.Support.Android</RootNamespace>
-    <AssemblyName>Couchbase.Lite.Support.Android</AssemblyName>
-    <FileAlignment>512</FileAlignment>
-    <AndroidResgenFile>Resources\Resource.Designer.cs</AndroidResgenFile>
-    <GenerateSerializationAssemblies>Off</GenerateSerializationAssemblies>
-<<<<<<< HEAD
-    <AndroidUseLatestPlatformSdk>false</AndroidUseLatestPlatformSdk>
-=======
-    <AndroidUseLatestPlatformSdk>True</AndroidUseLatestPlatformSdk>
->>>>>>> f451a6a4
-    <TargetFrameworkVersion>v8.0</TargetFrameworkVersion>
-    <NuGetPackageImportStamp>
-    </NuGetPackageImportStamp>
-    <CopyNuGetImplementations>True</CopyNuGetImplementations>
-  </PropertyGroup>
-  <PropertyGroup Condition=" '$(Configuration)|$(Platform)' == 'Debug|AnyCPU' ">
-    <DebugSymbols>true</DebugSymbols>
-    <DebugType>portable</DebugType>
-    <Optimize>false</Optimize>
-    <OutputPath>bin\Debug\</OutputPath>
-    <DefineConstants>DEBUG;TRACE</DefineConstants>
-    <ErrorReport>prompt</ErrorReport>
-    <WarningLevel>4</WarningLevel>
-  </PropertyGroup>
-  <PropertyGroup Condition=" '$(Configuration)|$(Platform)' == 'Release|AnyCPU' ">
-    <DebugType>portable</DebugType>
-    <Optimize>true</Optimize>
-    <OutputPath>bin\Release\</OutputPath>
-    <DefineConstants>TRACE</DefineConstants>
-    <ErrorReport>prompt</ErrorReport>
-    <WarningLevel>4</WarningLevel>
-    <DebugSymbols>true</DebugSymbols>
-  </PropertyGroup>
-  <PropertyGroup Condition="'$(Configuration)|$(Platform)' == 'Packaging|AnyCPU'">
-    <OutputPath>bin\Packaging\</OutputPath>
-    <DefineConstants>TRACE</DefineConstants>
-    <Optimize>true</Optimize>
-    <NoStdLib>true</NoStdLib>
-    <DebugType>portable</DebugType>
-    <PlatformTarget>AnyCPU</PlatformTarget>
-    <GenerateSerializationAssemblies>Off</GenerateSerializationAssemblies>
-    <ErrorReport>prompt</ErrorReport>
-    <CodeAnalysisRuleSet>MinimumRecommendedRules.ruleset</CodeAnalysisRuleSet>
-    <DocumentationFile>bin\Packaging\Couchbase.Lite.Support.Android.xml</DocumentationFile>
-    <DebugSymbols>true</DebugSymbols>
-  </PropertyGroup>
-  <ItemGroup>
-    <Reference Include="Mono.Android" />
-    <Reference Include="mscorlib" />
-    <Reference Include="System" />
-    <Reference Include="System.Core" />
-    <Reference Include="System.IO.Compression" />
-    <Reference Include="System.Net.Http" />
-    <Reference Include="System.Xml.Linq" />
-    <Reference Include="System.Xml" />
-  </ItemGroup>
-  <ItemGroup>
-    <Compile Include="..\Couchbase.Lite.Support.NetDesktop\Support\SslStreamFactory.cs">
-      <Link>Support\SslStreamFactory.cs</Link>
-    </Compile>
-    <Compile Include="..\Couchbase.Lite\Properties\DynamicAssemblyInfo.cs">
-      <Link>Properties\DynamicAssemblyInfo.cs</Link>
-      <AutoGen>True</AutoGen>
-      <DesignTime>True</DesignTime>
-      <DependentUpon>DynamicAssemblyInfo.tt</DependentUpon>
-    </Compile>
-    <Compile Include="Properties\AssemblyInfo.cs" />
-    <Compile Include="Support\AndroidDefaultLogger.cs" />
-    <Compile Include="Support\DefaultDirectoryResolver.cs" />
-    <Compile Include="Activate.cs" />
-    <Compile Include="Support\AndroidRuntimePlatform.cs" />
-    <Compile Include="Support\MainThreadTaskScheduler.cs" />
-  </ItemGroup>
-  <ItemGroup>
-    <None Include="..\Couchbase.Lite\Properties\version">
-      <Link>Properties\version</Link>
-    </None>
-  </ItemGroup>
-  <ItemGroup>
-    <EmbeddedNativeLibrary Include="..\..\vendor\couchbase-lite-core\build_cmake\android\lib\x86\libLiteCore.so">
-      <Link>x86\libLiteCore.so</Link>
-    </EmbeddedNativeLibrary>
-    <EmbeddedNativeLibrary Include="..\..\vendor\couchbase-lite-core\build_cmake\android\lib\armeabi-v7a\libLiteCore.so">
-      <Link>armeabi-v7a\libLiteCore.so</Link>
-    </EmbeddedNativeLibrary>
-    <EmbeddedNativeLibrary Include="..\..\vendor\couchbase-lite-core\build_cmake\android\lib\arm64-v8a\libLiteCore.so">
-      <Link>arm64-v8a\libLiteCore.so</Link>
-    </EmbeddedNativeLibrary>
-  </ItemGroup>
-  <ItemGroup>
-    <ProjectReference Include="..\Couchbase.Lite\Couchbase.Lite.csproj">
-      <Project>{1cf95f79-7649-4fda-a888-73b5c69316fc}</Project>
-      <Name>Couchbase.Lite</Name>
-    </ProjectReference>
-  </ItemGroup>
-  <ItemGroup>
-    <None Include="..\Couchbase.Lite\Properties\DynamicAssemblyInfo.tt">
-      <Link>Properties\DynamicAssemblyInfo.tt</Link>
-      <Generator>TextTemplatingFileGenerator</Generator>
-      <LastGenOutput>DynamicAssemblyInfo.cs</LastGenOutput>
-    </None>
-  </ItemGroup>
-  <ItemGroup>
-    <Service Include="{508349B6-6B84-4DF5-91F0-309BEEBAD82D}" />
-  </ItemGroup>
-  <ItemGroup>
-<<<<<<< HEAD
-    <PackageReference Include="System.ComponentModel">
-      <Version>4.3.0</Version>
-    </PackageReference>
-    <PackageReference Include="Microsoft.Extensions.DependencyInjection.Abstractions">
-      <Version>2.0.0</Version>
-    </PackageReference>
-    <PackageReference Include="Microsoft.Extensions.Logging.Abstractions">
-      <Version>2.0.0</Version>
-    </PackageReference>
-=======
->>>>>>> f451a6a4
-    <PackageReference Include="SourceLink.Embed.AllSourceFiles">
-      <Version>2.7.4</Version>
-    </PackageReference>
-  </ItemGroup>
-  <Import Project="$(MSBuildExtensionsPath)\Xamarin\Android\Xamarin.Android.CSharp.targets" />
+﻿<?xml version="1.0" encoding="utf-8"?>
+<Project ToolsVersion="4.0" DefaultTargets="Build" xmlns="http://schemas.microsoft.com/developer/msbuild/2003">
+  <PropertyGroup>
+    <Configuration Condition=" '$(Configuration)' == '' ">Debug</Configuration>
+    <Platform Condition=" '$(Platform)' == '' ">AnyCPU</Platform>
+    <ProductVersion>8.0.30703</ProductVersion>
+    <SchemaVersion>2.0</SchemaVersion>
+    <ProjectGuid>{B1D1B3B3-225E-43BF-9FEB-2EDE6D926DEE}</ProjectGuid>
+    <ProjectTypeGuids>{EFBA0AD7-5A72-4C68-AF49-83D382785DCF};{FAE04EC0-301F-11D3-BF4B-00C04F79EFBC}</ProjectTypeGuids>
+    <OutputType>Library</OutputType>
+    <AppDesignerFolder>Properties</AppDesignerFolder>
+    <RootNamespace>Couchbase.Lite.Support.Android</RootNamespace>
+    <AssemblyName>Couchbase.Lite.Support.Android</AssemblyName>
+    <FileAlignment>512</FileAlignment>
+    <AndroidResgenFile>Resources\Resource.Designer.cs</AndroidResgenFile>
+    <GenerateSerializationAssemblies>Off</GenerateSerializationAssemblies>
+    <AndroidUseLatestPlatformSdk>false</AndroidUseLatestPlatformSdk>
+    <TargetFrameworkVersion>v8.0</TargetFrameworkVersion>
+    <NuGetPackageImportStamp>
+    </NuGetPackageImportStamp>
+    <CopyNuGetImplementations>True</CopyNuGetImplementations>
+  </PropertyGroup>
+  <PropertyGroup Condition=" '$(Configuration)|$(Platform)' == 'Debug|AnyCPU' ">
+    <DebugSymbols>true</DebugSymbols>
+    <DebugType>portable</DebugType>
+    <Optimize>false</Optimize>
+    <OutputPath>bin\Debug\</OutputPath>
+    <DefineConstants>DEBUG;TRACE</DefineConstants>
+    <ErrorReport>prompt</ErrorReport>
+    <WarningLevel>4</WarningLevel>
+  </PropertyGroup>
+  <PropertyGroup Condition=" '$(Configuration)|$(Platform)' == 'Release|AnyCPU' ">
+    <DebugType>portable</DebugType>
+    <Optimize>true</Optimize>
+    <OutputPath>bin\Release\</OutputPath>
+    <DefineConstants>TRACE</DefineConstants>
+    <ErrorReport>prompt</ErrorReport>
+    <WarningLevel>4</WarningLevel>
+    <DebugSymbols>true</DebugSymbols>
+  </PropertyGroup>
+  <PropertyGroup Condition="'$(Configuration)|$(Platform)' == 'Packaging|AnyCPU'">
+    <OutputPath>bin\Packaging\</OutputPath>
+    <DefineConstants>TRACE</DefineConstants>
+    <Optimize>true</Optimize>
+    <NoStdLib>true</NoStdLib>
+    <DebugType>portable</DebugType>
+    <PlatformTarget>AnyCPU</PlatformTarget>
+    <GenerateSerializationAssemblies>Off</GenerateSerializationAssemblies>
+    <ErrorReport>prompt</ErrorReport>
+    <CodeAnalysisRuleSet>MinimumRecommendedRules.ruleset</CodeAnalysisRuleSet>
+    <DocumentationFile>bin\Packaging\Couchbase.Lite.Support.Android.xml</DocumentationFile>
+    <DebugSymbols>true</DebugSymbols>
+  </PropertyGroup>
+  <ItemGroup>
+    <Reference Include="Mono.Android" />
+    <Reference Include="mscorlib" />
+    <Reference Include="System" />
+    <Reference Include="System.Core" />
+    <Reference Include="System.IO.Compression" />
+    <Reference Include="System.Net.Http" />
+    <Reference Include="System.Xml.Linq" />
+    <Reference Include="System.Xml" />
+  </ItemGroup>
+  <ItemGroup>
+    <Compile Include="..\Couchbase.Lite.Support.NetDesktop\Support\SslStreamFactory.cs">
+      <Link>Support\SslStreamFactory.cs</Link>
+    </Compile>
+    <Compile Include="..\Couchbase.Lite\Properties\DynamicAssemblyInfo.cs">
+      <Link>Properties\DynamicAssemblyInfo.cs</Link>
+      <AutoGen>True</AutoGen>
+      <DesignTime>True</DesignTime>
+      <DependentUpon>DynamicAssemblyInfo.tt</DependentUpon>
+    </Compile>
+    <Compile Include="Properties\AssemblyInfo.cs" />
+    <Compile Include="Support\AndroidDefaultLogger.cs" />
+    <Compile Include="Support\DefaultDirectoryResolver.cs" />
+    <Compile Include="Activate.cs" />
+    <Compile Include="Support\AndroidRuntimePlatform.cs" />
+    <Compile Include="Support\MainThreadTaskScheduler.cs" />
+  </ItemGroup>
+  <ItemGroup>
+    <None Include="..\Couchbase.Lite\Properties\version">
+      <Link>Properties\version</Link>
+    </None>
+  </ItemGroup>
+  <ItemGroup>
+    <EmbeddedNativeLibrary Include="..\..\vendor\couchbase-lite-core\build_cmake\android\lib\x86\libLiteCore.so">
+      <Link>x86\libLiteCore.so</Link>
+    </EmbeddedNativeLibrary>
+    <EmbeddedNativeLibrary Include="..\..\vendor\couchbase-lite-core\build_cmake\android\lib\armeabi-v7a\libLiteCore.so">
+      <Link>armeabi-v7a\libLiteCore.so</Link>
+    </EmbeddedNativeLibrary>
+    <EmbeddedNativeLibrary Include="..\..\vendor\couchbase-lite-core\build_cmake\android\lib\arm64-v8a\libLiteCore.so">
+      <Link>arm64-v8a\libLiteCore.so</Link>
+    </EmbeddedNativeLibrary>
+  </ItemGroup>
+  <ItemGroup>
+    <ProjectReference Include="..\Couchbase.Lite\Couchbase.Lite.csproj">
+      <Project>{1cf95f79-7649-4fda-a888-73b5c69316fc}</Project>
+      <Name>Couchbase.Lite</Name>
+    </ProjectReference>
+  </ItemGroup>
+  <ItemGroup>
+    <None Include="..\Couchbase.Lite\Properties\DynamicAssemblyInfo.tt">
+      <Link>Properties\DynamicAssemblyInfo.tt</Link>
+      <Generator>TextTemplatingFileGenerator</Generator>
+      <LastGenOutput>DynamicAssemblyInfo.cs</LastGenOutput>
+    </None>
+  </ItemGroup>
+  <ItemGroup>
+    <Service Include="{508349B6-6B84-4DF5-91F0-309BEEBAD82D}" />
+  </ItemGroup>
+  <ItemGroup>
+    <PackageReference Include="SourceLink.Embed.AllSourceFiles">
+      <Version>2.1.2</Version>
+    </PackageReference>
+  </ItemGroup>
+  <Import Project="$(MSBuildExtensionsPath)\Xamarin\Android\Xamarin.Android.CSharp.targets" />
 </Project>