--- conflicted
+++ resolved
@@ -42,16 +42,9 @@
 
 using System;
 using System.Collections.Generic;
-<<<<<<< HEAD
-using System.Net;
-using System.IO;
-using Sharpen;
+using System.Threading.Tasks;
+using Couchbase.Lite.Internal;
 using Couchbase.Lite.Replicator;
-using System.Threading.Tasks;
-=======
-
->>>>>>> 5d1553d8
-using Couchbase.Lite.Internal;
 
 namespace Couchbase.Lite 
 {
@@ -288,7 +281,7 @@
 
                 var req = puller.QueueRemoteAttachment(att);
 
-                RevisionInternal revInt = new RevisionInternal(att.Revision.Document.Id, att.Document.CurrentRevision.Id, false);
+                RevisionInternal revInt = new RevisionInternal(att.Revision.Document.Id, att.Document.CurrentRevision.RevisionInternal.RevID, false);
                 puller.AddToInbox(revInt); // to trigger the batcher thread
 
                 req.WaitForComple();
@@ -296,7 +289,7 @@
                 att.Body = req.GetStream();
 
                 return att;
-            }, TaskCreationOptions.LongRunning);
+            });
 
             task.Start();
             return task;
