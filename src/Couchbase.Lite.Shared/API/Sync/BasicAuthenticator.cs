--- conflicted
+++ resolved
@@ -58,11 +58,7 @@
         /// Gets the password that this object holds
         /// </summary>
         [NotNull]
-<<<<<<< HEAD
-        public SecureString PasswordSecureString { get; }
-=======
         internal SecureString PasswordSecureString { get; }
->>>>>>> 630d93bc
 
         #endregion
 
@@ -85,11 +81,7 @@
         /// </summary>
         /// <param name="username">The username to send through HTTP Basic authentication</param>
         /// <param name="password">The password to send through HTTP Basic authentication</param>
-<<<<<<< HEAD
-        public BasicAuthenticator([NotNull]string username, [NotNull]SecureString password)
-=======
         internal BasicAuthenticator([NotNull]string username, [NotNull]SecureString password)
->>>>>>> 630d93bc
         {
             Username = CBDebug.MustNotBeNull(WriteLog.To.Sync, Tag, nameof(username), username);
             PasswordSecureString = CBDebug.MustNotBeNull(WriteLog.To.Sync, Tag, nameof(password), password);
