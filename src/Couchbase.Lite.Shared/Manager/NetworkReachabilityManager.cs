using System;
using System.Net.NetworkInformation;
using Couchbase.Lite.Util;
using System.Threading;
using System.Diagnostics;
using System.Net;
using System.Net.Sockets;
using System.Linq;
using System.Net.Http;
using System.Text;
using Couchbase.Lite.Support;

#if __ANDROID__
using Android.App;
using Android.Net;
using Android.Content;
using Android.Webkit;
using Uri = System.Uri;
#endif

#if NET_3_5
using WebRequest = System.Net.Couchbase.WebRequest;
using HttpWebRequest = System.Net.Couchbase.HttpWebRequest;
using HttpWebResponse = System.Net.Couchbase.HttpWebResponse;
using WebException = System.Net.Couchbase.WebException;
#endif

namespace Couchbase.Lite
{

    // NOTE: The Android specific #ifdefs are in here solely
    //       to work around Xamarin.Android bug 
    //       https://bugzilla.xamarin.com/show_bug.cgi?id=1969

    // NOTE: The issue above was fixed as of Xamarin.Android 4.18, but seems
    // to have regressed in 4.20

    /// <summary>
    /// This uses the NetworkAvailability API to listen for network reachability
    /// change events and fires off changes internally.
    /// </summary>
    internal sealed class NetworkReachabilityManager : INetworkReachabilityManager
    {
        private const string TAG = "NetworkReachabilityManager";
        internal static bool AllowLoopback = false; // For unit tests

        public Exception LastError { get; private set; }

        public bool CanReach(string remoteUri, TimeSpan timeout)
        {
<<<<<<< HEAD
            if (remoteUri [remoteUri.Length - 1] != '/') {
                remoteUri += "/";
            }

=======
            CouchbaseLiteHttpClientFactory.SetupSslCallback();
>>>>>>> 5d1553d8
            HttpWebRequest request;

            var uri = new Uri (remoteUri);
            var credentials = uri.UserInfo;
            if (!String.IsNullOrEmpty(credentials)) {
                remoteUri = string.Format ("{0}://{1}{2}", uri.Scheme, uri.Authority, uri.PathAndQuery);
                request = WebRequest.CreateHttp (remoteUri);
                request.Headers.Add ("Authorization", "Basic " + Convert.ToBase64String (Encoding.UTF8.GetBytes (credentials)));
                request.PreAuthenticate = true;
            }
            else {
                request = WebRequest.CreateHttp (remoteUri);
            }

            request.AllowWriteStreamBuffering = true;
            request.Timeout = (int)timeout.TotalMilliseconds;
            request.Method = "HEAD";

            try {
                using(var response = (HttpWebResponse)request.GetResponse()) {
                    return true; //We only care that the server responded
                }
            } catch(Exception e) {
                var we = e as WebException;
                if(we != null && we.Status == WebExceptionStatus.ProtocolError) {
                    return true; //Getting an HTTP error technically means we can connect
                }

                Log.To.Sync.I(TAG, "Didn't get successful connection to {0}", remoteUri);
                Log.To.Sync.V(TAG, "   Cause: ", e);
                LastError = e;
                return false;
            }
        }

#if __ANDROID__
        private class AndroidNetworkChangeReceiver : BroadcastReceiver
        {
            const string Tag = "AndroidNetworkChangeReceiver";

            readonly private Action<NetworkReachabilityStatus> _callback;

            object lockObject;

            private volatile Boolean _ignoreNotifications;

            private NetworkReachabilityStatus _lastStatus;

            public AndroidNetworkChangeReceiver(Action<NetworkReachabilityStatus> callback)
            {
                _callback = callback;
                _ignoreNotifications = true;

                lockObject = new object();
            }

            public override void OnReceive(Context context, Intent intent)
            {
                Log.To.Sync.D(Tag + ".OnReceive", "Received intent: {0}", intent.ToString());

                if (_ignoreNotifications) {
                    Log.To.Sync.D(Tag + ".OnReceive", "Ignoring received intent: {0}", intent.ToString());
                    _ignoreNotifications = false;
                    return;
                }

                Log.To.Sync.D(Tag + ".OnReceive", "Received intent: {0}", intent.ToString());

                var manager = (ConnectivityManager)context.GetSystemService(Context.ConnectivityService);
                var networkInfo = manager.ActiveNetworkInfo;
                var status = networkInfo == null || !networkInfo.IsConnected
                    ? NetworkReachabilityStatus.Unreachable
                    : NetworkReachabilityStatus.Reachable;

                if (!status.Equals(_lastStatus))
                {
                    _callback(status);
                }

                lock(lockObject) 
                {
                    _lastStatus = status;
                }
            }

            public void EnableListening()
            {
                _ignoreNotifications = false;
            }

            public void DisableListening()
            {
                _ignoreNotifications = true;
            }
        }

        private AndroidNetworkChangeReceiver _receiver;

#endif

#region INetworkReachabilityManager implementation

        public event EventHandler<NetworkReachabilityChangeEventArgs> StatusChanged
        {
            add { _statusChanged = (EventHandler<NetworkReachabilityChangeEventArgs>)Delegate.Combine(_statusChanged, value); }
            remove { _statusChanged = (EventHandler<NetworkReachabilityChangeEventArgs>)Delegate.Remove(_statusChanged, value); }
        }
        private EventHandler<NetworkReachabilityChangeEventArgs> _statusChanged;

        /// <summary>This method starts listening for network connectivity state changes.</summary>
        /// <remarks>This method starts listening for network connectivity state changes.</remarks>
        public void StartListening()
        {
#if __ANDROID__
            if (_receiver != null) {
                return; // We only need one handler.
            }
            var intent = new IntentFilter(ConnectivityManager.ConnectivityAction);
            _receiver = new AndroidNetworkChangeReceiver(InvokeNetworkChangeEvent);
            Application.Context.RegisterReceiver(_receiver, intent);
#else
            if (_isListening) {
                return;
            }
            NetworkChange.NetworkAddressChanged += OnNetworkChange;
            _isListening = true;
#endif
        }

        /// <summary>This method stops this class from listening for network changes.</summary>
        /// <remarks>This method stops this class from listening for network changes.</remarks>
        public void StopListening()
        {
#if __ANDROID__
            if (_receiver == null) {
                return;
            }
            _receiver.DisableListening();
            Application.Context.UnregisterReceiver(_receiver);
            _receiver = null;
#else
            if (!_isListening) {
                return;
            }
            NetworkChange.NetworkAddressChanged -= OnNetworkChange;          
#endif
        }

#endregion

#region Private Members

#if !__ANDROID__
        private volatile Boolean _isListening;
#endif

#endregion

        
        internal void OnNetworkChange(object sender, EventArgs args)
        {
            Log.To.Sync.I(TAG, "Network change detected, analyzing connection status...");
            var status = NetworkReachabilityStatus.Unknown;
                       // https://social.msdn.microsoft.com/Forums/vstudio/en-US/a6b3541b-b7de-49e2-a7a6-ba0687761af5/networkavailabilitychanged-event-does-not-fire
            if(!NetworkInterface.GetIsNetworkAvailable()) {
                Log.To.Sync.I(TAG, "NetworkInterface.GetIsNetworkAvailable() indicated no network available");
                status = NetworkReachabilityStatus.Unreachable;
            } else {
                var firstValidIP = NetworkInterface.GetAllNetworkInterfaces().Where(IsInterfaceValid)
                    .SelectMany(x => x.GetIPProperties().UnicastAddresses)
                    .Select(x => x.Address).FirstOrDefault();

                if(firstValidIP == null) {
                    Log.To.Sync.I(TAG, "No acceptable IP addresses found, signaling network unreachable");
                    status = NetworkReachabilityStatus.Unreachable;
                } else {
                    Log.To.Sync.I(TAG, "At least one acceptable IP address found ({0}), signaling network reachable", new SecureLogString(firstValidIP, LogMessageSensitivity.PotentiallyInsecure));
                    status = NetworkReachabilityStatus.Reachable;
                }
            }
            
            InvokeNetworkChangeEvent(status);
        }

        internal void InvokeNetworkChangeEvent(NetworkReachabilityStatus status)
        {
            var evt = _statusChanged;
            if(evt == null) {
                return;
            }

            var eventArgs = new NetworkReachabilityChangeEventArgs(status);
            evt(this, eventArgs);
        }

        private static bool IsInterfaceValid(NetworkInterface ni)
        {
            Log.To.Sync.V(TAG, "    Testing {0} ({1})...", ni.Name, ni.Description);
            if(ni.OperationalStatus != OperationalStatus.Up) {
                Log.To.Sync.V(TAG, "    NIC invalid (not up)");
                return false;
            }

            if((!AllowLoopback && ni.NetworkInterfaceType == NetworkInterfaceType.Loopback) || ni.NetworkInterfaceType == NetworkInterfaceType.Tunnel
                || ni.Description.IndexOf("Loopback", StringComparison.OrdinalIgnoreCase) >= 0) {
                Log.To.Sync.V(TAG, "    NIC invalid (not outward facing)");
                return false;
            }

            if(ni.Description.IndexOf("virtual", StringComparison.OrdinalIgnoreCase) >= 0) {
                Log.To.Sync.V(TAG, "    NIC invalid (virtual)");
                return false;
            }

            Log.To.Sync.I(TAG, "Found Acceptable NIC {0} ({1})", ni.Name, ni.Description);
            return true;
        }

    }
}
<|MERGE_RESOLUTION|>--- conflicted
+++ resolved
@@ -48,14 +48,11 @@
 
         public bool CanReach(string remoteUri, TimeSpan timeout)
         {
-<<<<<<< HEAD
             if (remoteUri [remoteUri.Length - 1] != '/') {
                 remoteUri += "/";
             }
 
-=======
             CouchbaseLiteHttpClientFactory.SetupSslCallback();
->>>>>>> 5d1553d8
             HttpWebRequest request;
 
             var uri = new Uri (remoteUri);
