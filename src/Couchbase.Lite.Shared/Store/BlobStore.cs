--- conflicted
+++ resolved
@@ -198,15 +198,11 @@
                     fileStream = EncryptionKey.DecryptStream(fileStream);
                 }
             } catch (IOException e) {
-<<<<<<< HEAD
                 if (ManagerOptions.Default.DownloadAttachmentsOnSync == true)
                 {
-                    Log.E(Database.TAG, "Error reading file", e);
-                }
-=======
-                Log.To.Database.E(TAG, "Error reading file (returning null)", e);
+                    Log.To.Database.E(TAG, "Error reading file (returning null)", e);
+                }
                 return null;
->>>>>>> 5d1553d8
             }
 
             return fileStream;
