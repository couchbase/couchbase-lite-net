//
// Batcher.cs
//
// Author:
//     Zachary Gramana  <zack@xamarin.com>
//
// Copyright (c) 2014 Xamarin Inc
// Copyright (c) 2014 .NET Foundation
//
// Permission is hereby granted, free of charge, to any person obtaining
// a copy of this software and associated documentation files (the
// "Software"), to deal in the Software without restriction, including
// without limitation the rights to use, copy, modify, merge, publish,
// distribute, sublicense, and/or sell copies of the Software, and to
// permit persons to whom the Software is furnished to do so, subject to
// the following conditions:
// 
// The above copyright notice and this permission notice shall be
// included in all copies or substantial portions of the Software.
// 
// THE SOFTWARE IS PROVIDED "AS IS", WITHOUT WARRANTY OF ANY KIND,
// EXPRESS OR IMPLIED, INCLUDING BUT NOT LIMITED TO THE WARRANTIES OF
// MERCHANTABILITY, FITNESS FOR A PARTICULAR PURPOSE AND
// NONINFRINGEMENT. IN NO EVENT SHALL THE AUTHORS OR COPYRIGHT HOLDERS BE
// LIABLE FOR ANY CLAIM, DAMAGES OR OTHER LIABILITY, WHETHER IN AN ACTION
// OF CONTRACT, TORT OR OTHERWISE, ARISING FROM, OUT OF OR IN CONNECTION
// WITH THE SOFTWARE OR THE USE OR OTHER DEALINGS IN THE SOFTWARE.
//
//
// Copyright (c) 2014 Couchbase, Inc. All rights reserved.
//
// Licensed under the Apache License, Version 2.0 (the "License"); you may not use this file
// except in compliance with the License. You may obtain a copy of the License at
//
// http://www.apache.org/licenses/LICENSE-2.0
//
// Unless required by applicable law or agreed to in writing, software distributed under the
// License is distributed on an "AS IS" BASIS, WITHOUT WARRANTIES OR CONDITIONS OF ANY KIND,
// either express or implied. See the License for the specific language governing permissions
// and limitations under the License.
//

using System;
using System.Collections.Generic;
using Couchbase.Lite;
using Couchbase.Lite.Support;
using Couchbase.Lite.Util;
using Sharpen;
using System.Threading.Tasks;
using System.Threading;
using Couchbase.Lite.Internal;
using System.Linq;
using System.Collections.Concurrent;

#if !NET_4_0
using TaskEx = System.Threading.Tasks.Task;
#endif

namespace Couchbase.Lite.Support
{
    /// <summary>
    /// Utility that queues up objects until the queue fills up or a time interval elapses,
    /// then passes all the objects at once to a client-supplied processor block.
    /// </summary>
    /// <remarks>
    /// Utility that queues up objects until the queue fills up or a time interval elapses,
    /// then passes all the objects at once to a client-supplied processor block.
    /// </remarks>
    internal class Batcher<T>
    {
        private const string Tag = "Batcher";

        private readonly TaskFactory workExecutor;

        private Task flushFuture;

        private readonly int capacity;

        private readonly int delay;

        private int scheduledDelay;

        private ConcurrentQueue<T> inbox;

        private readonly Action<IList<T>> processor;

        private Boolean scheduled;

        private DateTime lastProcessedTime;

        private CancellationTokenSource cancellationSource;

        /// <summary>Initializes a batcher.</summary>
        /// <remarks>Initializes a batcher.</remarks>
        /// <param name="workExecutor">the work executor that performs actual work</param>
        /// <param name="capacity">The maximum number of objects to batch up. If the queue reaches this size, the queued objects will be sent to the processor immediately.
        ///     </param>
        /// <param name="delay">The maximum waiting time to collect objects before processing them. In some circumstances objects will be processed sooner.
        ///     </param>
        /// <param name="processor">The callback/block that will be called to process the objects.
        ///     </param>
        public Batcher(TaskFactory workExecutor, int capacity, int delay, Action<IList<T>> processor)
        {
            Log.D(Tag, "New batcher created with capacity: {0}, delay: {1}", capacity, delay);

            this.workExecutor = workExecutor;
            this.capacity = capacity;
            this.delay = delay;
            this.processor = processor;
            this.cancellationSource = new CancellationTokenSource();
            this.inbox = new ConcurrentQueue<T>();
        }

        public void ProcessNow()
        {
            Log.V(Tag, "ProcessNow() called");

            scheduled = false;
            var inboxRef = inbox;

            var toProcess = new List<T>();
            if (inboxRef == null || inboxRef.Count == 0)
            {
                Log.V(Tag, "ProcessNow() called, but inbox is empty");
                return;
            }

            T next;
            while (toProcess.Count < capacity && inboxRef.TryDequeue(out next))
            {
                toProcess.Add(next);
                    Log.D(Tag, "ProcessNow() called, inbox size: {0}", inbox.Count);
            }
            if(inboxRef.Count > 0)
            {
                // There are more objects left, so schedule them Real Soon:
                ScheduleWithDelay(DelayToUse());
            }

            if (toProcess != null && toProcess.Count > 0)
            {
                Log.D(Tag, "invoking processor with " + toProcess.Count + " items ");
                processor(toProcess);
            }
            else
            {
                Log.D(Tag, "nothing to process");
            }

            lastProcessedTime = DateTime.UtcNow;
            Log.D(Tag, "Set lastProcessedTime to {0}", lastProcessedTime.ToString());
        }

        public void QueueObjects(IList<T> objects)
        {
            Log.V(Tag, "QueueObjects called with {0} objects", objects.Count);

            if (objects == null || objects.Count == 0)
            {
                return;
            }

            Log.V(Tag, "inbox size before adding objects: {0}", inbox.Count);
            var inboxRef = inbox;
            foreach (var obj in objects)
            {
                inboxRef.Enqueue(obj);
            }
            ScheduleWithDelay(DelayToUse());
        }

        /// <summary>Adds an object to the queue.</summary>
        public void QueueObject(T o)
        {
            var objects = new List<T> { o };
            QueueObjects(objects);
        }

        /// <summary>Sends queued objects to the processor block (up to the capacity).</summary>
        public void Flush()
        {
            ScheduleWithDelay(DelayToUse());
        }

        /// <summary>Sends _all_ the queued objects at once to the processor block.</summary>
        public void FlushAll()
        {
            while(inbox.Count > 0)
            {
                Unschedule();

                var toProcess = inbox.ToList();
                inbox = new ConcurrentQueue<T>();
                processor(toProcess);
                lastProcessedTime = DateTime.UtcNow;
            }
        }

        /// <summary>Number of items to be processed.</summary>
        public int Count()
        {
            return inbox.Count;
        }

        /// <summary>Empties the queue without processing any of the objects in it.</summary>
        public void Clear()
        {
            Log.V(Tag, "clear() called, setting inbox to null");
            Unschedule();
            inbox = new ConcurrentQueue<T>();
        }

        private void ScheduleWithDelay(Int32 suggestedDelay)
        {
            if (scheduled)
                Log.V(Tag, "ScheduleWithDelay called with delay: {0} ms but already scheduled", suggestedDelay);

            if (scheduled && (suggestedDelay < scheduledDelay))
            {
                Log.V(Tag, "Unscheduling");
                Unschedule();
            }

            if (!scheduled) {
                Log.D(Tag, "not already scheduled");

                scheduled = true;
                scheduledDelay = suggestedDelay;

                Log.D(Tag, "ScheduleWithDelay called with delay: {0} ms, scheduler: {1}/{2}", suggestedDelay, workExecutor.Scheduler.GetType().Name, ((SingleTaskThreadpoolScheduler)workExecutor.Scheduler).ScheduledTasks.Count());

<<<<<<< HEAD
                cancellationSource = new CancellationTokenSource();
                flushFuture = TaskEx.Delay(suggestedDelay).ContinueWith((t)=> 
                    {
                        Log.D(Tag, "ScheduleWithDelay fired");
                        if(!(cancellationSource.IsCancellationRequested))
                        {
                            processNowRunnable();
=======
                flushFuture = workExecutor.StartNew(()=> {
                    if(!(cancellationSource.IsCancellationRequested)) {
                        try {
                            ProcessNow();
                        } catch (Exception e) {
                            // we don't want this to crash the batcher
                            Log.E(Tag, "BatchProcessor throw exception", e);
>>>>>>> 275e57b9
                        }
                    }
                    cancellationSource = new CancellationTokenSource();
                }, cancellationSource.Token, TaskCreationOptions.None, workExecutor.Scheduler);
            } else {
                if (flushFuture == null || flushFuture.IsCompleted) {
                    throw new InvalidOperationException("Flushfuture missing despite scheduled.");
                }
            }
        }

        private void Unschedule()
        {
            Log.V(Tag, "unschedule() called");
            scheduled = false;
            if (cancellationSource != null && flushFuture != null)
            {
                try
                {
                    cancellationSource.Cancel(true);
                }
                catch (Exception)
                {
                    // Swallow it.
                } 
                Log.V(Tag, "cancallationSource.Cancel() called");
            }
            else
            {
                Log.V(Tag, "cancellationSource or flushFuture was null, doing nothing");
            }
        }

        /// <summary>
        /// Calculates the delay to use when scheduling the next batch of objects to process.
        /// </summary>
        /// <remarks>
        /// There is a balance required between clearing down the input queue as fast as possible
        /// and not exhausting downstream system resources such as sockets and http response buffers
        /// by processing too many batches concurrently.
        /// </remarks>
        /// <returns>The to use.</returns>
        private Int32 DelayToUse()
        {
            var delta = (Int32)(DateTime.UtcNow - lastProcessedTime).TotalMilliseconds;
            var delayToUse = delta >= delay
                ? 0
                : delay;

            Log.V(Tag, "DelayToUse() delta: {0}, delayToUse: {1}, delay: {2} [last: {3}]", delta, delayToUse, delay, lastProcessedTime.ToString());

            return delayToUse;
        }
    }
}<|MERGE_RESOLUTION|>--- conflicted
+++ resolved
@@ -72,11 +72,11 @@
 
         private readonly TaskFactory workExecutor;
 
-        private Task flushFuture;
-
         private readonly int capacity;
 
         private readonly int delay;
+
+        private int taskCount = 0;
 
         private int scheduledDelay;
 
@@ -229,31 +229,23 @@
 
                 Log.D(Tag, "ScheduleWithDelay called with delay: {0} ms, scheduler: {1}/{2}", suggestedDelay, workExecutor.Scheduler.GetType().Name, ((SingleTaskThreadpoolScheduler)workExecutor.Scheduler).ScheduledTasks.Count());
 
-<<<<<<< HEAD
                 cancellationSource = new CancellationTokenSource();
-                flushFuture = TaskEx.Delay(suggestedDelay).ContinueWith((t)=> 
-                    {
-                        Log.D(Tag, "ScheduleWithDelay fired");
-                        if(!(cancellationSource.IsCancellationRequested))
-                        {
-                            processNowRunnable();
-=======
-                flushFuture = workExecutor.StartNew(()=> {
-                    if(!(cancellationSource.IsCancellationRequested)) {
+
+                Interlocked.Increment(ref taskCount);
+                TaskEx.Delay(scheduledDelay).ContinueWith((t) =>
+                {
+                    if (!t.IsCanceled) {
                         try {
                             ProcessNow();
                         } catch (Exception e) {
                             // we don't want this to crash the batcher
                             Log.E(Tag, "BatchProcessor throw exception", e);
->>>>>>> 275e57b9
                         }
                     }
-                    cancellationSource = new CancellationTokenSource();
-                }, cancellationSource.Token, TaskCreationOptions.None, workExecutor.Scheduler);
-            } else {
-                if (flushFuture == null || flushFuture.IsCompleted) {
-                    throw new InvalidOperationException("Flushfuture missing despite scheduled.");
-                }
+                    Interlocked.Decrement(ref taskCount);
+                }, cancellationSource.Token, TaskContinuationOptions.None, workExecutor.Scheduler);
+            } else if (taskCount == 0) {
+                throw new InvalidOperationException("ScheduledWithDelay logic not executed, but missing scheduled task");
             }
         }
 
@@ -261,7 +253,7 @@
         {
             Log.V(Tag, "unschedule() called");
             scheduled = false;
-            if (cancellationSource != null && flushFuture != null)
+            if (cancellationSource != null)
             {
                 try
                 {
@@ -275,7 +267,7 @@
             }
             else
             {
-                Log.V(Tag, "cancellationSource or flushFuture was null, doing nothing");
+                Log.V(Tag, "cancellationSource was null, doing nothing");
             }
         }
 
