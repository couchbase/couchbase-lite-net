//
// Puller.cs
//
// Author:
//     Zachary Gramana  <zack@xamarin.com>
//
// Copyright (c) 2014 Xamarin Inc
// Copyright (c) 2014 .NET Foundation
//
// Permission is hereby granted, free of charge, to any person obtaining
// a copy of this software and associated documentation files (the
// "Software"), to deal in the Software without restriction, including
// without limitation the rights to use, copy, modify, merge, publish,
// distribute, sublicense, and/or sell copies of the Software, and to
// permit persons to whom the Software is furnished to do so, subject to
// the following conditions:
// 
// The above copyright notice and this permission notice shall be
// included in all copies or substantial portions of the Software.
// 
// THE SOFTWARE IS PROVIDED "AS IS", WITHOUT WARRANTY OF ANY KIND,
// EXPRESS OR IMPLIED, INCLUDING BUT NOT LIMITED TO THE WARRANTIES OF
// MERCHANTABILITY, FITNESS FOR A PARTICULAR PURPOSE AND
// NONINFRINGEMENT. IN NO EVENT SHALL THE AUTHORS OR COPYRIGHT HOLDERS BE
// LIABLE FOR ANY CLAIM, DAMAGES OR OTHER LIABILITY, WHETHER IN AN ACTION
// OF CONTRACT, TORT OR OTHERWISE, ARISING FROM, OUT OF OR IN CONNECTION
// WITH THE SOFTWARE OR THE USE OR OTHER DEALINGS IN THE SOFTWARE.
//
//
// Copyright (c) 2014 Couchbase, Inc. All rights reserved.
//
// Licensed under the Apache License, Version 2.0 (the "License"); you may not use this file
// except in compliance with the License. You may obtain a copy of the License at
//
// http://www.apache.org/licenses/LICENSE-2.0
//
// Unless required by applicable law or agreed to in writing, software distributed under the
// License is distributed on an "AS IS" BASIS, WITHOUT WARRANTIES OR CONDITIONS OF ANY KIND,
// either express or implied. See the License for the specific language governing permissions
// and limitations under the License.
//

using System;
using System.Collections.Generic;
using System.Diagnostics;
using System.Linq;
using System.Net.Http;
using System.Text;
using System.Threading;
using System.Threading.Tasks;

using Couchbase.Lite;
using Couchbase.Lite.Internal;
using Couchbase.Lite.Replicator;
using Couchbase.Lite.Support;
using Couchbase.Lite.Util;
using Couchbase.Lite.Revisions;


#if !NET_3_5
using System.Net;
using StringEx = System.String;
#else
using System.Net.Couchbase;
#endif

namespace Couchbase.Lite.Replicator
{
    internal sealed class Puller : Replication, IChangeTrackerClient
    {

        #region Constants

        // Maximum number of revision IDs to pass in an "?atts_since=" query param
        internal const int MaxAttsSince = 10;
        internal const int CHANGE_TRACKER_RESTART_DELAY_MS = 10000;
        private const string TAG = "Puller";

        #endregion

        #region Variables

        private bool _caughtUp;
        private bool _canBulkGet;
        private Batcher<RevisionInternal> _downloadsToInsert;
        private IList<RevisionInternal> _revsToPull;
        private IList<RevisionInternal> _deletedRevsToPull;
        private IList<RevisionInternal> _bulkRevsToPull;
        private ChangeTracker _changeTracker;
        private SequenceMap _pendingSequences;
        private readonly object _locker = new object ();

        #endregion

        #region Properties

        protected override bool IsSafeToStop
        {
            get
            {
                return (Batcher == null || Batcher.Count() == 0) && (Continuous || _changeTracker != null && !_changeTracker.IsRunning);
            }
        }

        #endregion

        #region Constructors

        internal Puller(Database db, Uri remote, bool continuous, TaskFactory workExecutor)
            : this(db, remote, continuous, null, workExecutor) { }
        
        internal Puller(Database db, Uri remote, bool continuous, IHttpClientFactory clientFactory, TaskFactory workExecutor) 
            : base(db, remote, continuous, clientFactory, workExecutor) {  }

        #endregion

        #region Private Methods
        
        private void PauseOrResume()
        {
            var pending = 0;
            if(Batcher != null) {
                pending += Batcher.Count();
            }

            if(_pendingSequences != null) {
                pending += _pendingSequences.Count;
            }

            if(_changeTracker != null) {
#if __IOS__ || __ANDROID__ || UNITY
                _changeTracker.Paused = pending >= 200;
#else
                _changeTracker.Paused = pending >= 2000;
#endif
            }
        }

        private void StartChangeTracker()
        {
            var mode = ChangeTrackerMode.OneShot;
            var pollInterval = ReplicationOptions.PollInterval;
            if (Continuous && pollInterval == TimeSpan.Zero && ReplicationOptions.UseWebSocket) {
                mode = ChangeTrackerMode.WebSocket;
            }

            _canBulkGet = mode == ChangeTrackerMode.WebSocket;
            Log.To.Sync.V(TAG, "{0} starting ChangeTracker: mode={0} since={1}", this, mode, LastSequence);
            var initialSync = LocalDatabase.IsOpen && LocalDatabase.GetDocumentCount() == 0;
            var changeTrackerOptions = new ChangeTrackerOptions {
                DatabaseUri = RemoteUrl,
                Mode = mode,
                IncludeConflicts = true,
                LastSequenceID = LastSequence,
                Client = this,
                RemoteSession = _remoteSession,
                RetryStrategy = ReplicationOptions.RetryStrategy,
                WorkExecutor = WorkExecutor,
            };
            _changeTracker = ChangeTrackerFactory.Create(changeTrackerOptions);
            _changeTracker.ActiveOnly = initialSync;
            _changeTracker.Continuous = Continuous;
            _changeTracker.PollInterval = pollInterval;
            _changeTracker.Heartbeat = ReplicationOptions.Heartbeat;
            if(DocIds != null) {
                if(ServerType != null && ServerType.Name == "CouchDB") {
                    _changeTracker.DocIDs = DocIds.ToList();
                } else {
                    Log.To.Sync.W(TAG, "DocIds parameter only supported on CouchDB");
                }
            }       

            if (Filter != null) {
                _changeTracker.FilterName = Filter;
                if (FilterParams != null) {
                    _changeTracker.FilterParameters = FilterParams.ToDictionary(kvp => kvp.Key, kvp => kvp.Value);
                }
            }

<<<<<<< HEAD
            if (ServerType == null) {
                var initialRequest = WebRequest.CreateHttp(RemoteUrl);
                initialRequest.Method = "HEAD";
                initialRequest.GetResponseAsync().ContinueWith(t =>
                {
                    var result = t.Result;
                    ServerType = new RemoteServerVersion(result.Headers["Server"]);
                    _changeTracker.UsePost = CheckServerCompatVersion("0.93");
                    _changeTracker.Start();
                });

            } else {
                _changeTracker.UsePost = CheckServerCompatVersion("0.93");
                _changeTracker.Start();
            }
=======
            _changeTracker.Start();
>>>>>>> 5d1553d8
        }


        private void ProcessChangeTrackerStopped(ChangeTracker tracker)
        {
            var webSocketTracker = tracker as WebSocketChangeTracker;
            if (webSocketTracker != null && !webSocketTracker.CanConnect) {
                ReplicationOptions.UseWebSocket = false;
                _canBulkGet = false;
                Log.To.Sync.I(TAG, "Server doesn't support web socket changes feed, switching " +
                "to regular HTTP");
                StartChangeTracker();
                return;
            }

            Log.To.Sync.I(TAG, "Change tracker for {0} stopped; error={1}", ReplicatorID, tracker.Error);
            if (LastError == null && tracker.Error != null) {
                LastError = tracker.Error;
            }

            Batcher.FlushAll();
            if (ChangesCount == CompletedChangesCount && IsSafeToStop) {
                Log.To.Sync.V(TAG, "Change tracker stopped, firing StopGraceful...");
                FireTrigger(ReplicationTrigger.StopGraceful);
            }
        }

        private string JoinQuotedEscaped(IList<string> strings)
        {
            if (strings.Count == 0) {
                return "[]";
            }

            string json = null;

            try {
                json = Manager.GetObjectMapper().WriteValueAsString(strings);
            } catch (Exception e) {
                Log.To.Sync.E(TAG, "Unable to serialize json, returning null", e);
                return null;
            }

            return Uri.EscapeUriString(json);
        }

        private void QueueRemoteRevision(RevisionInternal rev)
        {
            if (rev.Deleted) {
                if (_deletedRevsToPull == null) {
                    _deletedRevsToPull = new List<RevisionInternal>(100);
                }

                _deletedRevsToPull.Add(rev);
            } else {
                if (_revsToPull == null) {
                    _revsToPull = new List<RevisionInternal>(100);
                }

                _revsToPull.Add(rev);
            }
        }

        /// <summary>
        /// Start up some HTTP GETs, within our limit on the maximum simultaneous number
        /// The entire method is not synchronized, only the portion pulling work off the list
        /// Important to not hold the synchronized block while we do network access
        /// </summary>
        private void PullRemoteRevisions()
        {
            //find the work to be done in a synchronized block
            var workToStartNow = new List<RevisionInternal>();
            var bulkWorkToStartNow = new List<RevisionInternal>();
            lock (_locker)
            {
                while (LocalDatabase.IsOpen)
                {
                    int nBulk = 0;
                    if (_bulkRevsToPull != null) {
                        nBulk = Math.Min(_bulkRevsToPull.Count, ReplicationOptions.MaxRevsToGetInBulk);
                    }

                    if (nBulk == 1) {
                        // Rather than pulling a single revision in 'bulk', just pull it normally:
                        QueueRemoteRevision(_bulkRevsToPull[0]);
                        _bulkRevsToPull.RemoveAt(0);
                        nBulk = 0;
                    }

                    if (nBulk > 0) {
                        // Prefer to pull bulk revisions:
                        var range = new Couchbase.Lite.Util.ArraySegment<RevisionInternal>(_bulkRevsToPull.ToArray(), 0, nBulk);
                        bulkWorkToStartNow.AddRange(range);
                        foreach (var val in range) {
                            _bulkRevsToPull.Remove(val);
                        }
                    } else {
                        // Prefer to pull an existing revision over a deleted one:
                        IList<RevisionInternal> queue = _revsToPull;
                        if (queue == null || queue.Count == 0) {
                            queue = _deletedRevsToPull;
                            if (queue == null || queue.Count == 0) {
                                break; // both queues are empty
                            }
                        }

                        workToStartNow.Add(queue[0]);
                        queue.RemoveAt(0);
                    }
                }
            }

            //actually run it outside the synchronized block
            if (bulkWorkToStartNow.Count > 0) {
                PullBulkRevisions(bulkWorkToStartNow);
            }

            foreach (var rev in workToStartNow) {
                PullRemoteRevision(rev);
            }
        }

        // Get a bunch of revisions in one bulk request. Will use _bulk_get if possible.
        private void PullBulkRevisions(IList<RevisionInternal> bulkRevs)
        {
            var nRevs = bulkRevs == null ? 0 : bulkRevs.Count;
            if (nRevs == 0) {
                return;
            }

            Log.To.Sync.I(TAG, "{0} bulk-fetching {1} remote revisions...", ReplicatorID, nRevs);
            if(!_canBulkGet) {
                PullBulkWithAllDocs(bulkRevs);
                return;
            }

            Log.To.SyncPerf.I(TAG, "{0} bulk-getting {1} remote revisions...", ReplicatorID, nRevs);
            var remainingRevs = new List<RevisionInternal>(bulkRevs);
            BulkDownloader dl = new BulkDownloader(new BulkDownloaderOptions {
                ClientFactory = ClientFactory,
                DatabaseUri = RemoteUrl,
                Revisions = bulkRevs,
                Database = LocalDatabase,
                RequestHeaders = RequestHeaders,
                RetryStrategy = ReplicationOptions.RetryStrategy,
                CookieStore = CookieContainer
            });

            dl.DocumentDownloaded += (sender, args) =>
            {
                var props = args.DocumentProperties;

                var rev = props.CblID() != null
                    ? new RevisionInternal(props)
                    : new RevisionInternal(props.CblID(), props.CblRev(), false);


                var pos = remainingRevs.IndexOf(rev);
                if(pos > -1) {
                    rev.Sequence = remainingRevs[pos].Sequence;
                    remainingRevs.RemoveAt(pos);
                } else {
                    Log.To.Sync.W(TAG, "Received unexpected rev {0}; ignoring", rev);
                    return;
                }

                if(props.CblID() != null) {
                        // Add to batcher ... eventually it will be fed to -insertRevisions:.
                        QueueDownloadedRevision(rev);
                } else {
                    var status = StatusFromBulkDocsResponseItem(props);
                    Log.To.Sync.W(TAG, "Error downloading {0}", rev);
                    var error = new CouchbaseLiteException(status.Code);
                    LastError = error;
                    RevisionFailed();
                    SafeIncrementCompletedChangesCount();
                    if(IsDocumentError(error)) {
                        _pendingSequences.RemoveSequence(rev.Sequence);
                    }
                }
            };

            dl.Complete += (sender, args) =>
            {
                if(args != null && args.Error != null) {
                    RevisionFailed();
                    if(remainingRevs.Count == 0) {
                        LastError = args.Error;
                    }

                } else if(remainingRevs.Count > 0) {
                    Log.To.Sync.W(TAG, "{0} revs not returned from _bulk_get: {1}",
                        remainingRevs.Count, remainingRevs);
                    for(int i = 0; i < remainingRevs.Count; i++) {
                        var rev = remainingRevs[i];
                        if(ShouldRetryDownload(rev.DocID)) {
                            _bulkRevsToPull.Add(remainingRevs[i]);
                        } else {
                            LastError = args.Error;
                            SafeIncrementCompletedChangesCount();
                        }
                    }
                }

                SafeAddToCompletedChangesCount(remainingRevs.Count);
                LastSequence = _pendingSequences.GetCheckpointedValue();
                Misc.SafeDispose(ref dl);

                PullRemoteRevisions();
            };

            dl.Authenticator = Authenticator;
            WorkExecutor.StartNew(dl.Start, CancellationTokenSource.Token, TaskCreationOptions.None, WorkExecutor.Scheduler);
        }

        // Get as many revisions as possible in one _all_docs request.
        // This is compatible with CouchDB, but it only works for revs of generation 1 without attachments.
        private void PullBulkWithAllDocs(IList<RevisionInternal> bulkRevs)
        {
            // http://wiki.apache.org/couchdb/HTTP_Bulk_Document_API

            var remainingRevs = new List<RevisionInternal>(bulkRevs);
            var keys = bulkRevs.Select(rev => rev.DocID).ToArray();
            var body = new Dictionary<string, object>();
            body["keys"] = keys;

            _remoteSession.SendAsyncRequest(HttpMethod.Post, "/_all_docs?include_docs=true", body, (result, e) =>
            {
                var res = result.AsDictionary<string, object>();
                if(e != null) {
                    LastError = e;
                    RevisionFailed();
                    SafeAddToCompletedChangesCount(bulkRevs.Count);
                } else {
                    // Process the resulting rows' documents.
                    // We only add a document if it doesn't have attachments, and if its
                    // revID matches the one we asked for.
                    var rows = res.Get("rows").AsList<IDictionary<string, object>>();
                    Log.To.Sync.I(TAG, "{0} checking {1} bulk-fetched remote revisions", ReplicatorID, rows.Count);

                    foreach(var row in rows) {
                        var doc = row.Get("doc").AsDictionary<string, object>();
                        if(doc != null && doc.Get("_attachments") == null) {
                            var rev = new RevisionInternal(doc);
                            var pos = remainingRevs.IndexOf(rev);
                            if(pos > -1) {
                                rev.Sequence = remainingRevs[pos].Sequence;
                                remainingRevs.RemoveAt(pos);
                                QueueDownloadedRevision(rev);
                            }
                        }
                    }
                }

                // Any leftover revisions that didn't get matched will be fetched individually:
                if(remainingRevs.Count > 0) {
                    Log.To.Sync.I(TAG, "Bulk-fetch didn't work for {0} of {1} revs; getting individually for {2}", 
                        remainingRevs.Count, bulkRevs.Count, ReplicatorID);
                    foreach(var rev in remainingRevs) {
                        QueueRemoteRevision(rev);
                    }
                    PullRemoteRevisions();
                }

                // Start another task if there are still revisions waiting to be pulled:
                PullRemoteRevisions();
            });
        }


        private bool ShouldRetryDownload(string docId)
        {
            if (!LocalDatabase.IsOpen) {
                return false;
            }

            var localDoc = LocalDatabase.GetExistingLocalDocument(docId);
            if (localDoc == null)
            {
                LocalDatabase.PutLocalDocument(docId, new Dictionary<string, object>
                {
                    {"retryCount", 1}
                });
                return true;
            }

            var retryCount = (long)localDoc["retryCount"];
            if (retryCount >= ReplicationOptions.RetryStrategy.MaxRetries)
            {
                PruneFailedDownload(docId);
                return false;
            }

            localDoc["retryCount"] = (long)localDoc["retryCount"] + 1;
            LocalDatabase.PutLocalDocument(docId, localDoc);
            return true;
        }

        private void PruneFailedDownload(string docId)
        {
            LocalDatabase.DeleteLocalDocument(docId);
        }

        // This invokes the tranformation block if one is installed and queues the resulting Revision
        private void QueueDownloadedRevision(RevisionInternal rev)
        {
            if (RevisionBodyTransformationFunction != null) {
                // Add 'file' properties to attachments pointing to their bodies:
                foreach (var entry in rev.GetProperties().Get("_attachments").AsDictionary<string,object>()) {
                    var attachment = entry.Value as IDictionary<string, object>;
                    attachment.Remove("file");

                    if (attachment.Get("follows") != null && attachment.Get("data") == null) {
                        var filePath = LocalDatabase.FileForAttachmentDict(attachment).AbsolutePath;
                        if (filePath != null) {
                            attachment["file"] = filePath;
                        }
                    }
                }

                var xformed = TransformRevision(rev);
                if (xformed == null) {
                    Log.To.Sync.I(TAG, "Transformer rejected revision {0}", rev);
                    _pendingSequences.RemoveSequence(rev.Sequence);
                    LastSequence = _pendingSequences.GetCheckpointedValue();
                    PauseOrResume();
                    return;
                }

                rev = xformed;

                var attachments = (IDictionary<string, IDictionary<string, object>>)rev.GetProperties().Get("_attachments");
                foreach (var entry in attachments) {
                    var attachment = entry.Value;
                    attachment.Remove("file");
                }
            }
                
            //TODO: rev.getBody().compact();

            if (_downloadsToInsert != null) {
                if(!_downloadsToInsert.QueueObject(rev)) {
                    Log.To.Sync.W(TAG, "{0} failed to queue {1} for download because it is already queued, marking completed...", this, rev);
                    SafeIncrementCompletedChangesCount();
                }
            }
            else {
                Log.To.Sync.W(TAG, "{0} is finished and cannot accept download requests", this);
            }
        }

        /// <summary>Fetches the contents of a revision from the remote db, including its parent revision ID.
        ///     </summary>
        /// <remarks>
        /// Fetches the contents of a revision from the remote db, including its parent revision ID.
        /// The contents are stored into rev.properties.
        /// </remarks>
        private void PullRemoteRevision(RevisionInternal rev)
        {
            // Construct a query. We want the revision history, and the bodies of attachments that have
            // been added since the latest revisions we have locally.
            // See: http://wiki.apache.org/couchdb/HTTP_Document_API#Getting_Attachments_With_a_Document
<<<<<<< HEAD
            var path = new StringBuilder("/" + Uri.EscapeUriString(rev.GetDocId()) + "?rev=" + Uri.EscapeUriString(rev.GetRevId())
                                + string.Format("&revs=true&attachments={0}", ManagerOptions.Default.DownloadAttachmentsOnSync.ToString().ToLower()));
            var knownRevs = default(IList<string>);
            try {
                var tmp = LocalDatabase.Storage.GetPossibleAncestors(rev, MAX_ATTS_SINCE, true);
                knownRevs = tmp == null ? null : tmp.ToList();
            } catch(Exception) {
                Log.W(TAG, "Error getting possible ancestors (probably database closed)");
            }

            if(knownRevs == null)
            {
            	knownRevs = new List<string>();
            }
/*
            if (knownRevs == null) {
                //this means something is wrong, possibly the replicator has shut down
                _httpConnectionCount--;
                return;
=======
            var path = new StringBuilder($"/{Uri.EscapeUriString(rev.DocID)}?rev={Uri.EscapeUriString(rev.RevID.ToString())}&revs=true");

            var attachments = true;
            if(attachments) {
                // TODO: deferred attachments
                path.Append("&attachments=true");
            }

            // Include atts_since with a list of possible ancestor revisions of rev. If getting attachments,
            // this allows the server to skip the bodies of attachments that have not changed since the
            // local ancestor. The server can also trim the revision history it returns, to not extend past
            // the local ancestor (not implemented yet in SG but will be soon.)
            var knownRevs = default(IList<RevisionID>);
            ValueTypePtr<bool> haveBodies = false;
            try {
                knownRevs = LocalDatabase.Storage.GetPossibleAncestors(rev, MaxAttsSince, haveBodies)?.ToList();
            } catch(Exception e) {
                Log.To.Sync.W(TAG, "Error getting possible ancestors (probably database closed)", e);
>>>>>>> 5d1553d8
            }
*/

            if(knownRevs != null) {
                path.Append(haveBodies ? "&atts_since=" : "&revs_from=");
                path.Append(JoinQuotedEscaped(knownRevs.Select(x => x.ToString()).ToList()));
            } else {
                // If we don't have any revisions at all, at least tell the server how long a history we
                // can keep track of:
                var maxRevTreeDepth = LocalDatabase.GetMaxRevTreeDepth();
                if(rev.Generation > maxRevTreeDepth) {
                    path.AppendFormat("&revs_limit={0}", maxRevTreeDepth);
                }
            }

            var pathInside = path.ToString();
            Log.To.SyncPerf.I(TAG, "{0} getting {1}", this, rev);
            Log.To.Sync.V(TAG, "{0} GET {1}", this, new SecureLogString(pathInside, LogMessageSensitivity.PotentiallyInsecure));
            _remoteSession.SendAsyncMultipartDownloaderRequest(HttpMethod.Get, pathInside, null, LocalDatabase, (result, e) => 
            {
                // OK, now we've got the response revision:
                Log.To.SyncPerf.I(TAG, "{0} got {1}", this, rev);

                if (e != null) {
                    Log.To.Sync.I (TAG, String.Format("{0} error pulling remote revision", this), e);
                    LastError = e;
                    RevisionFailed();
                    SafeIncrementCompletedChangesCount();
                    if(IsDocumentError(e)) {
                        // Make sure this document is skipped because it is not available
                        // even though the server is functioning
                        _pendingSequences.RemoveSequence(rev.Sequence);
                        LastSequence = _pendingSequences.GetCheckpointedValue();
                    }
                } else {
                    var properties = result.AsDictionary<string, object>();
                    var gotRev = new PulledRevision(properties);
                    gotRev.Sequence = rev.Sequence;

                    if (_downloadsToInsert != null) {
                        if (!_downloadsToInsert.QueueObject (gotRev)) {
                            Log.To.Sync.W(TAG, "{0} failed to queue {1} for download because it is already queued, marking completed...", this, rev);
                            SafeIncrementCompletedChangesCount ();
                        }
                    } else {
                        Log.To.Sync.E (TAG, "downloadsToInsert is null");
                    }
                }

                // Note that we've finished this task; then start another one if there
                // are still revisions waiting to be pulled:
                PullRemoteRevisions ();
            });
        }

        private static bool IsDocumentError(Exception e) 
        {
            foreach (var inner in Misc.Flatten(e)) {
                if (IsDocumentError(inner as HttpResponseException) || IsDocumentError(inner as CouchbaseLiteException)) {
                    return true;
                }
            }

            return false;
        }

        private static bool IsDocumentError(HttpResponseException e)
        {
            if (e == null) {
                return false;
            }

            return e.StatusCode == System.Net.HttpStatusCode.NotFound ||
                e.StatusCode == System.Net.HttpStatusCode.Forbidden || e.StatusCode == System.Net.HttpStatusCode.Gone;
        }

        private static bool IsDocumentError(CouchbaseLiteException e)
        {
            if (e == null) {
                return false;
            }

            return e.Code == StatusCode.NotFound || e.Code == StatusCode.Forbidden;
        }

        /// <summary>This will be called when _revsToInsert fills up:</summary>
        private void InsertDownloads(IList<RevisionInternal> downloads)
        {
            Log.To.SyncPerf.I(TAG, "{0} inserting {1} revisions into db...", this, downloads.Count);
            Log.To.Sync.V(TAG, "{0} inserting {1} revisions...", this, downloads.Count);
            var time = DateTime.UtcNow;
            downloads.Sort(new RevisionComparer());
           
            if (!LocalDatabase.IsOpen) {
                return;
            }

            try {
                var success = LocalDatabase.RunInTransaction(() =>
                {
                    foreach (var rev in downloads) {
                        var fakeSequence = rev.Sequence;
                        rev.Sequence = 0L;
                        var history = Database.ParseCouchDBRevisionHistory(rev.GetProperties());
                        if ((history == null || history.Count == 0) && rev.Generation > 1) {
                            Log.To.Sync.W(TAG, "{0} missing revision history in response for: {0}", this, rev);
                            LastError = new CouchbaseLiteException(StatusCode.UpStreamError);
                            RevisionFailed();
                            continue;
                        }

                        Log.To.Sync.V(TAG, String.Format("Inserting {0} {1}", 
                            new SecureLogString(rev.DocID, LogMessageSensitivity.PotentiallyInsecure), 
                            new LogJsonString(history)));

                        // Insert the revision:
                        try {
                            LocalDatabase.ForceInsert(rev, history, RemoteUrl);
                        } catch (CouchbaseLiteException e) {
                            if (e.Code == StatusCode.Forbidden) {
                                Log.To.Sync.I(TAG, "{0} remote rev failed validation: {1}", this, rev);
                            } else if(e.Code == StatusCode.AttachmentError) {
                                // Revision with broken _attachments metadata (i.e. bogus revpos)
                                // should not stop replication. Warn and skip it.
                                Log.To.Sync.W(TAG, "{0} revision {1} has invalid attachment metadata: {2}",
                                    this, rev, new SecureLogJsonString(rev.GetAttachments(), LogMessageSensitivity.PotentiallyInsecure));
                            } else if(e.Code == StatusCode.DbBusy) {
                                Log.To.Sync.I(TAG, "Database is busy, will retry soon...");
                                // abort transaction; RunInTransaction will retry
                                return false;
                            } else {
                                Log.To.Sync.W(TAG, "{0} failed to write {1}: status={2}", this, rev, e.Code);
                                RevisionFailed();
                                LastError = e;
                                continue;
                            }
                        } catch (Exception e) {
                            throw Misc.CreateExceptionAndLog(Log.To.Sync, e, TAG,
                                "Error inserting downloads");
                        }

                        _pendingSequences.RemoveSequence(fakeSequence);
                    }

                    Log.To.Sync.V(TAG, "{0} finished inserting {1} revisions", this, downloads.Count);

                    return true;
                });

                Log.To.Sync.V(TAG, "Finished inserting {0} revisions. Success == {1}", downloads.Count, success);
            } catch (Exception e) {
                Log.To.Sync.E(TAG, "Exception inserting revisions, continuing...", e);
            }

            // Checkpoint:
            LastSequence = _pendingSequences.GetCheckpointedValue();

            var delta = (DateTime.UtcNow - time).TotalMilliseconds;
            Log.To.Sync.I(TAG, "Inserted {0} revs in {1} milliseconds", downloads.Count, delta);
            Log.To.SyncPerf.I(TAG, "Inserted {0} revs in {1} milliseconds", downloads.Count, delta);
            SafeAddToCompletedChangesCount(downloads.Count);
            PauseOrResume();
        }

        #endregion
            
        #region Overrides

        public override bool CreateTarget { get { return false; } set { return; /* No-op intended. Only used in Pusher. */ } }

        public override bool IsPull { get { return true; } }

        public override bool IsAttachmentPull { get { return true; } }

        public override IEnumerable<string> DocIds { get; set; }

        public override IDictionary<string, string> Headers 
        {
            get { return ClientFactory.Headers; } 
            set { ClientFactory.Headers = value; } 
        }

        protected override void Retry()
        {
            if (_changeTracker != null) {
                _changeTracker.Stop();
            }

            base.Retry();
        }

        protected override void StopGraceful()
        {
            var changeTrackerCopy = _changeTracker;
            if (changeTrackerCopy != null) {
                Log.D(TAG, "stopping changetracker " + _changeTracker);

                changeTrackerCopy.Client = null;
                // stop it from calling my changeTrackerStopped()
                changeTrackerCopy.Stop();
                _changeTracker = null;
            }

            lock (_locker) {
                _revsToPull = null;
                _deletedRevsToPull = null;
                _bulkRevsToPull = null;
            }

            if (_downloadsToInsert != null) {
                _downloadsToInsert.FlushAll();
            }

            base.StopGraceful();
        }

        protected override void PerformGoOffline()
        {
            base.PerformGoOffline();
            if (_changeTracker != null) {
                _changeTracker.Stop();
            }

            _remoteSession.CancelRequests();
        }

        protected override void PerformGoOnline()
        {
            base.PerformGoOnline();

            BeginReplicating();
        }

        internal override void ProcessInbox(RevisionList inbox)
        {
            if (Status == ReplicationStatus.Offline) {
                Log.To.Sync.I(TAG, "{0} is offline, so skipping inbox process", this);
                return;
            }

            Debug.Assert(inbox != null);
            if (!_canBulkGet) {
                _canBulkGet = CheckServerCompatVersion("0.81");
            }

            Log.To.SyncPerf.I(TAG, "{0} processing {1} changes", this, inbox.Count);
            Log.To.Sync.V(TAG, "{0} looking up {1}", this, inbox);

            // Ask the local database which of the revs are not known to it:
            var lastInboxSequence = ((PulledRevision)inbox[inbox.Count - 1]).GetRemoteSequenceID();
            var numRevisionsRemoved = 0;
            try {
                // findMissingRevisions is the local equivalent of _revs_diff. it looks at the
                // array of revisions in inbox and removes the ones that already exist. So whatever's left in inbox
                // afterwards are the revisions that need to be downloaded.
                numRevisionsRemoved = LocalDatabase.Storage.FindMissingRevisions(inbox);
            } catch (Exception e) {
                Log.To.Sync.E(TAG, String.Format("{0} failed to look up local revs, aborting...", this), e);
                inbox = null;
            }

            var inboxCount = 0;
            if (inbox != null) {
                inboxCount = inbox.Count;
            }

            if (numRevisionsRemoved > 0)
            {
                // Some of the revisions originally in the inbox aren't missing; treat those as processed:
                Log.To.Sync.I (TAG, "{0} Removed {1} already present revisions", this, numRevisionsRemoved);
                SafeAddToCompletedChangesCount(numRevisionsRemoved);
            }

            if (inboxCount == 0) {
                // Nothing to do; just count all the revisions as processed.
                // Instead of adding and immediately removing the revs to _pendingSequences,
                // just do the latest one (equivalent but faster):
                Log.To.Sync.V(TAG, "{0} no new remote revisions to fetch", this);

                var seq = _pendingSequences.AddValue(lastInboxSequence);
                _pendingSequences.RemoveSequence(seq);
                LastSequence = _pendingSequences.GetCheckpointedValue();
                PauseOrResume();
                return;
            }

            Log.To.SyncPerf.I(TAG, "{0} queuing download requests for {1} revisions", this, inboxCount);
            Log.To.Sync.V(TAG, "{0} queuing remote revisions {1}", this, inbox);

            // Dump the revs into the queue of revs to pull from the remote db:
            lock (_locker) {
                int numBulked = 0;
                for (int i = 0; i < inboxCount; i++) {
                    var rev = (PulledRevision)inbox[i];
                    if (_canBulkGet || (rev.Generation == 1 && !rev.Deleted && !rev.IsConflicted)) {
                        //optimistically pull 1st-gen revs in bulk
                        if (_bulkRevsToPull == null) {
                            _bulkRevsToPull = new List<RevisionInternal>(100);
                        }

                        _bulkRevsToPull.Add(rev);
                        ++numBulked;
                    } else {
                        QueueRemoteRevision(rev);
                    }
                    rev.Sequence = _pendingSequences.AddValue(rev.GetRemoteSequenceID());
                }

                Log.To.Sync.I(TAG, "{4} queued {0} remote revisions from seq={1} ({2} in bulk, {3} individually)", inboxCount, 
                    ((PulledRevision)inbox[0]).GetRemoteSequenceID(), numBulked, inboxCount - numBulked, this);
            }

            PullRemoteRevisions();
            PauseOrResume();
        }

        internal override void BeginReplicating()
        {
            Log.To.Sync.I(TAG, "{2} will use MaxOpenHttpConnections({0}), MaxRevsToGetInBulk({1})", 
                ReplicationOptions.MaxOpenHttpConnections, 
                ReplicationOptions.MaxRevsToGetInBulk,
                this);

            if (_downloadsToInsert == null) {
                const int capacity = INBOX_CAPACITY * 2;
                TimeSpan delay = TimeSpan.FromSeconds(1);
                _downloadsToInsert = new Batcher<RevisionInternal>(WorkExecutor, capacity, delay, InsertDownloads);
            }

            if (_pendingSequences == null) {
                _pendingSequences = new SequenceMap();
                if (LastSequence != null) {
                    // Prime _pendingSequences so its checkpointedValue will reflect the last known seq:
                    var seq = _pendingSequences.AddValue(LastSequence);
                    _pendingSequences.RemoveSequence(seq);
                    Debug.Assert((_pendingSequences.GetCheckpointedValue().Equals(LastSequence)));
                }
            }

            _caughtUp = false;
            StartChangeTracker();
        }

        internal override void Stopping()
        {
            _downloadsToInsert = null;
            base.Stopping();
        }

        public override string ToString()
        {
            return String.Format("Puller {0}", ReplicatorID);
        }

        #endregion

        #region IChangeTrackerClient

        public void ChangeTrackerCaughtUp(ChangeTracker tracker)
        {
            if (!_caughtUp) {
                Log.To.Sync.I(TAG, "{0} caught up with changes", this);
                _caughtUp = true;
            }

            if (Continuous && ChangesCount == CompletedChangesCount) {
                FireTrigger (ReplicationTrigger.WaitingForChanges);
            }
        }

        public void ChangeTrackerFinished(ChangeTracker tracker)
        {
            ChangeTrackerCaughtUp(tracker);
        }

        public void ChangeTrackerReceivedChange(IDictionary<string, object> change)
        {
            if (ServerType == null) {
                ServerType = _remoteSession.ServerType;
            }

            var lastSequence = change.Get("seq").ToString();
            var docID = (string)change.Get("id");
            if (docID == null) {
                Log.To.Sync.W (TAG, "{0} Change received with no id, ignoring...", this);
                return;
            }

            var removed = change.Get("removed") != null;
            if (removed) {
                Log.To.Sync.V(TAG, "Removed entry received, body may not be available");
            }

            if (!Document.IsValidDocumentId(docID)) {
                if (!docID.StartsWith("_user/", StringComparison.InvariantCultureIgnoreCase)) {
                    Log.To.Sync.W(TAG, "{0}: Received invalid doc ID from _changes: {1} ({2})", 
                        this, new SecureLogString(docID, LogMessageSensitivity.PotentiallyInsecure), new LogJsonString(change));
                }

                return;
            }

            var deleted = change.GetCast<bool>("deleted");
            var changes = change.Get("changes").AsList<object>();
            SafeAddToChangesCount(changes.Count);

            foreach (var changeObj in changes) {
                var changeDict = changeObj.AsDictionary<string, object>();
                var revID = changeDict.GetCast<string>("rev").AsRevID();
                if (revID == null) {
                    Log.To.Sync.W (TAG, "{0} missing revID for entry, skipping...");
                    SafeIncrementCompletedChangesCount ();
                    continue;
                }

                var rev = new PulledRevision(docID, revID, deleted, LocalDatabase);
                rev.SetRemoteSequenceID(lastSequence);
                if (changes.Count > 1) {
                    rev.IsConflicted = true;
                }

                Log.To.Sync.D(TAG, "Adding rev to inbox " + rev);
                if(!AddToInbox(rev)) {
                    Log.To.Sync.W (TAG, "{0} Failed to add {1} to inbox, probably already added.  Marking completed", this, rev);
                    SafeIncrementCompletedChangesCount ();
                }
            }

            PauseOrResume();

            while (_revsToPull != null && _revsToPull.Count > 1000) {
                try {
                    // Presumably we are letting 1 or more other threads do something while we wait.
                    Thread.Sleep(500);
                }
                catch (Exception e) {
                    Log.To.Sync.W(TAG, "Swallowing exception while sleeping after receiving changetracker changes.", e);
                    // swallow
                }
            }
        }

        public void ChangeTrackerStopped(ChangeTracker tracker)
        {
            WorkExecutor.StartNew(() => ProcessChangeTrackerStopped(tracker));
        }

        public CouchbaseLiteHttpClient GetHttpClient()
        {
            return ClientFactory.GetHttpClient(CookieContainer, ReplicationOptions.RetryStrategy);
        }

        public CookieContainer GetCookieStore()
        {
            return CookieContainer;
        }

        #endregion

        #region Nested Classes

        private sealed class RevisionComparer : IComparer<RevisionInternal>
        {
            public RevisionComparer() { }

            public int Compare(RevisionInternal reva, RevisionInternal revb)
            {
                return Misc.TDSequenceCompare(reva != null ? reva.Sequence : -1L, revb != null ? revb.Sequence : -1L);
            }
        }


        #endregion
    }

}<|MERGE_RESOLUTION|>--- conflicted
+++ resolved
@@ -177,25 +177,7 @@
                 }
             }
 
-<<<<<<< HEAD
-            if (ServerType == null) {
-                var initialRequest = WebRequest.CreateHttp(RemoteUrl);
-                initialRequest.Method = "HEAD";
-                initialRequest.GetResponseAsync().ContinueWith(t =>
-                {
-                    var result = t.Result;
-                    ServerType = new RemoteServerVersion(result.Headers["Server"]);
-                    _changeTracker.UsePost = CheckServerCompatVersion("0.93");
-                    _changeTracker.Start();
-                });
-
-            } else {
-                _changeTracker.UsePost = CheckServerCompatVersion("0.93");
-                _changeTracker.Start();
-            }
-=======
             _changeTracker.Start();
->>>>>>> 5d1553d8
         }
 
 
@@ -557,30 +539,9 @@
             // Construct a query. We want the revision history, and the bodies of attachments that have
             // been added since the latest revisions we have locally.
             // See: http://wiki.apache.org/couchdb/HTTP_Document_API#Getting_Attachments_With_a_Document
-<<<<<<< HEAD
-            var path = new StringBuilder("/" + Uri.EscapeUriString(rev.GetDocId()) + "?rev=" + Uri.EscapeUriString(rev.GetRevId())
-                                + string.Format("&revs=true&attachments={0}", ManagerOptions.Default.DownloadAttachmentsOnSync.ToString().ToLower()));
-            var knownRevs = default(IList<string>);
-            try {
-                var tmp = LocalDatabase.Storage.GetPossibleAncestors(rev, MAX_ATTS_SINCE, true);
-                knownRevs = tmp == null ? null : tmp.ToList();
-            } catch(Exception) {
-                Log.W(TAG, "Error getting possible ancestors (probably database closed)");
-            }
-
-            if(knownRevs == null)
-            {
-            	knownRevs = new List<string>();
-            }
-/*
-            if (knownRevs == null) {
-                //this means something is wrong, possibly the replicator has shut down
-                _httpConnectionCount--;
-                return;
-=======
             var path = new StringBuilder($"/{Uri.EscapeUriString(rev.DocID)}?rev={Uri.EscapeUriString(rev.RevID.ToString())}&revs=true");
 
-            var attachments = true;
+            var attachments = ManagerOptions.Default.DownloadAttachmentsOnSync;
             if(attachments) {
                 // TODO: deferred attachments
                 path.Append("&attachments=true");
@@ -596,9 +557,7 @@
                 knownRevs = LocalDatabase.Storage.GetPossibleAncestors(rev, MaxAttsSince, haveBodies)?.ToList();
             } catch(Exception e) {
                 Log.To.Sync.W(TAG, "Error getting possible ancestors (probably database closed)", e);
->>>>>>> 5d1553d8
-            }
-*/
+            }
 
             if(knownRevs != null) {
                 path.Append(haveBodies ? "&atts_since=" : "&revs_from=");
