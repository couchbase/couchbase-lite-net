//
// Replication.cs
//
// Author:
//     Zachary Gramana  <zack@xamarin.com>
//
// Copyright (c) 2014 Xamarin Inc
// Copyright (c) 2014 .NET Foundation
//
// Permission is hereby granted, free of charge, to any person obtaining
// a copy of this software and associated documentation files (the
// "Software"), to deal in the Software without restriction, including
// without limitation the rights to use, copy, modify, merge, publish,
// distribute, sublicense, and/or sell copies of the Software, and to
// permit persons to whom the Software is furnished to do so, subject to
// the following conditions:
//
// The above copyright notice and this permission notice shall be
// included in all copies or substantial portions of the Software.
//
// THE SOFTWARE IS PROVIDED "AS IS", WITHOUT WARRANTY OF ANY KIND,
// EXPRESS OR IMPLIED, INCLUDING BUT NOT LIMITED TO THE WARRANTIES OF
// MERCHANTABILITY, FITNESS FOR A PARTICULAR PURPOSE AND
// NONINFRINGEMENT. IN NO EVENT SHALL THE AUTHORS OR COPYRIGHT HOLDERS BE
// LIABLE FOR ANY CLAIM, DAMAGES OR OTHER LIABILITY, WHETHER IN AN ACTION
// OF CONTRACT, TORT OR OTHERWISE, ARISING FROM, OUT OF OR IN CONNECTION
// WITH THE SOFTWARE OR THE USE OR OTHER DEALINGS IN THE SOFTWARE.
//
//
// Copyright (c) 2014 Couchbase, Inc. All rights reserved.
//
// Licensed under the Apache License, Version 2.0 (the "License"); you may not use this file
// except in compliance with the License. You may obtain a copy of the License at
//
// http://www.apache.org/licenses/LICENSE-2.0
//
// Unless required by applicable law or agreed to in writing, software distributed under the
// License is distributed on an "AS IS" BASIS, WITHOUT WARRANTIES OR CONDITIONS OF ANY KIND,
// either express or implied. See the License for the specific language governing permissions
// and limitations under the License.
//

using System;
using System.Collections.Generic;
using System.Diagnostics;
using System.IO;
using System.Linq;
using System.Net.Http;
using System.Net.Http.Headers;
using System.Threading;
using System.Threading.Tasks;

using Couchbase.Lite.Auth;
using Couchbase.Lite.Internal;
using Couchbase.Lite.Support;
using Couchbase.Lite.Util;
using Sharpen;
using Couchbase.Lite.Replicator;
using Stateless;
using System.Collections.Concurrent;

#if !NET_3_5
using StringEx = System.String;
using System.Net;
#else
using System.Net.Couchbase;
#endif

namespace Couchbase.Lite
{

    #region Enums

    /// <summary>
    /// Describes the status of a <see cref="Couchbase.Lite.Replication"/>.
    /// <list type="table">
    /// <listheader>
    /// <term>Name</term>
    /// <description>Description</description>
    /// </listheader>
    /// <item>
    /// <term>Stopped</term>
    /// <description>
    /// The <see cref="Couchbase.Lite.Replication"/> is finished or hit a fatal error.
    /// </description>
    /// </item>
    /// <item>
    /// <term>Offline</term>
    /// <description>
    /// The remote host is currently unreachable.
    /// </description>
    /// </item>
    /// <item>
    /// <term>Idle</term>
    /// <description>
    /// The continuous <see cref="Couchbase.Lite.Replication"/> is caught up and
    /// waiting for more changes.
    /// </description>
    /// </item>
    /// <item>
    /// <term>Active</term>
    /// <description>
    /// The <see cref="Couchbase.Lite.Replication"/> is actively transferring data.
    /// </description>
    /// </item>
    /// </list>
    /// </summary>
    [Serializable]
    public enum ReplicationStatus {
        /// <summary>
        /// The <see cref="Couchbase.Lite.Replication"/> is finished or hit a fatal error.
        /// </summary>
        Stopped,
        /// <summary>
        /// The remote host is currently unreachable.
        /// </summary>
        Offline,
        /// <summary>
        /// The continuous <see cref="Couchbase.Lite.Replication"/> is caught up and
        /// waiting for more changes.
        /// </summary>
        Idle,
        /// <summary>
        /// The <see cref="Couchbase.Lite.Replication"/> is actively transferring data.
        /// </summary>
        Active
    }

    #endregion

    /// <summary>
    /// A Couchbase Lite pull or push <see cref="Couchbase.Lite.Replication"/>
    /// between a local and a remote <see cref="Couchbase.Lite.Database"/>.
    /// </summary>
    public abstract class Replication
    {

        #region Constants

        internal const string CHANNELS_QUERY_PARAM = "channels";
        internal const string BY_CHANNEL_FILTER_NAME = "sync_gateway/bychannel";
        internal const string REPLICATOR_DATABASE_NAME = "_replicator";
        internal const int INBOX_CAPACITY = 100;
        private const int PROCESSOR_DELAY = 500; //Milliseconds
        private const int RETRY_DELAY = 60; // Seconds
        private const int SAVE_LAST_SEQUENCE_DELAY = 2; //Seconds
        private const string TAG = "Replication";

        #endregion

        #region Variables

        /// <summary>
        /// Adds or Removed a <see cref="Couchbase.Lite.Database"/> change delegate
        /// that will be called whenever the <see cref="Couchbase.Lite.Replication"/>
        /// changes.
        /// </summary>
        public event EventHandler<ReplicationChangeEventArgs> Changed 
        {
            add { _changed = (EventHandler<ReplicationChangeEventArgs>)Delegate.Combine(_changed, value); }
            remove { _changed = (EventHandler<ReplicationChangeEventArgs>)Delegate.Remove(_changed, value); }
        }
        private EventHandler<ReplicationChangeEventArgs> _changed;

        /// <summary>
        /// The state machine the holds and controls the state of the replicator
        /// </summary>
        protected readonly StateMachine<ReplicationState, ReplicationTrigger> _stateMachine;

        /// <summary>
        /// The task factory on which work is executed
        /// </summary>
        protected readonly TaskFactory WorkExecutor;

        /// <summary>
        /// The client factory responsible for creating HttpClient instances
        /// </summary>
        protected IHttpClientFactory clientFactory;

        /// <summary>
        /// The list of currently active HTTP requests
        /// </summary>
        [Obsolete("This field will no longer store active requests, use _requests")]
        protected ICollection<HttpClient> requests;

        /// <summary>
        /// The list of currently active HTTP messages
        /// </summary>
        protected readonly IDictionary<HttpRequestMessage, Task> _requests;

        /// <summary>
        /// Whether or not the LastSequence property has changed
        /// </summary>
        protected bool lastSequenceChanged;

        /// <summary>
        /// The ID of the replication session
        /// </summary>
        protected internal string sessionID;

        private bool _savingCheckpoint;
        private bool _overdueForSave;
        private IDictionary<string, object> _remoteCheckpoint;
        private bool _continuous;
        private int _revisionsFailed;
        private static int _lastSessionID;
        private string _remoteCheckpointDocID;
        private CancellationTokenSource _retryIfReadyTokenSource;
        private Task _retryIfReadyTask;

        #endregion

        #region Properties

        /// <summary>
        /// Gets or sets the transformation function used on the properties of the documents
        /// being replicated
        /// </summary>
        public PropertyTransformationDelegate TransformationFunction { get; set; }

        /// <summary>
        /// Gets the local <see cref="Couchbase.Lite.Database"/> being replicated to/from.
        /// </summary>
        public Database LocalDatabase { get; private set; }

        /// <summary>
        /// Gets the remote URL being replicated to/from.
        /// </summary>
        public Uri RemoteUrl { get; private set; }

        /// <summary>
        /// Gets whether the <see cref="Couchbase.Lite.Replication"/> pulls from,
        /// as opposed to pushes to, the target.
        /// </summary>
        public abstract bool IsPull { get; }

        /// <summary>
        /// Gets or sets whether the target <see cref="Couchbase.Lite.Database"/> should be created
        /// if it doesn't already exist. This only has an effect if the target supports it.
        /// </summary>
        public abstract bool CreateTarget { get; set; }

        /// <summary>
        /// Gets or sets whether the <see cref="Couchbase.Lite.Replication"/> operates continuously,
        /// replicating changes as the source <see cref="Couchbase.Lite.Database"/> is modified.
        /// </summary>
        public bool Continuous
        {
            get { return _continuous; }
            set { if (!IsRunning) _continuous = value; }
        }

        /// <summary>
        /// Gets or sets the name of an optional filter function to run on the source
        /// <see cref="Couchbase.Lite.Database"/>. Only documents for which the function
        /// returns true are replicated.
        /// </summary>
        public string Filter { get; set; }

        /// <summary>
        /// Gets or sets the parameters to pass to the filter function.
        /// </summary>
        /// <value>The parameters to pass to the filter function.</value>
        public IDictionary<string, object> FilterParams { get; set; }

        /// <summary>
        /// Gets or sets the list of Sync Gateway channel names to filter by for pull <see cref="Couchbase.Lite.Replication"/>.
        /// </summary>
        /// <remarks>
        /// Gets or sets the list of Sync Gateway channel names to filter by for pull <see cref="Couchbase.Lite.Replication"/>.
        /// A null value means no filtering, and all available channels will be replicated.
        /// Only valid for pull replications whose source database is on a Couchbase Sync Gateway server.
        /// This is a convenience property that just sets the values of filter and filterParams.
        /// </remarks>
        public IEnumerable<string> Channels {
            get
            {
                if (FilterParams == null || FilterParams.IsEmpty())
                {
                    return new List<string>();
                }

                var p = FilterParams.ContainsKey(CHANNELS_QUERY_PARAM)
                    ? (string)FilterParams[CHANNELS_QUERY_PARAM]
                    : null;
                if (!IsPull || Filter == null || !Filter.Equals(BY_CHANNEL_FILTER_NAME) || StringEx.IsNullOrWhiteSpace(p))
                {
                    return new List<string>();
                }

                var pArray = p.Split(new Char[] {','});
                return pArray.ToList<string>();
            }
            set
            {
                if (value != null && value.Any())
                {
                    if (!IsPull)
                    {
                        Log.W(TAG, "filterChannels can only be set in pull replications");
                        return;
                    }

                    Filter = BY_CHANNEL_FILTER_NAME;
                    var filterParams = new Dictionary<string, object>();
                    filterParams.Put(CHANNELS_QUERY_PARAM, String.Join(",", value.ToStringArray()));
                    FilterParams = filterParams;
                }
                else if (Filter != null && Filter.Equals(BY_CHANNEL_FILTER_NAME))
                {
                    Filter = null;
                    FilterParams = null;
                }
            }
        }

        /// <summary>
        /// Gets or sets the ids of the <see cref="Couchbase.Lite.Document"/>s to replicate.
        /// </summary>
        /// <value>The ids of the <see cref="Couchbase.Lite.Document"/>s to replicate.</value>
        public abstract IEnumerable<string> DocIds { get; set; }

        /// <summary>
        /// Gets or sets the extra HTTP headers to send in <see cref="Couchbase.Lite.Replication"/>
        /// requests to the remote <see cref="Couchbase.Lite.Database"/>.
        /// </summary>
        /// <value>
        /// the extra HTTP headers to send in <see cref="Couchbase.Lite.Replication"/> requests
        /// to the remote <see cref="Couchbase.Lite.Database"/>.
        /// </value>
        public abstract IDictionary<string, string> Headers { get; set; }

        /// <summary>
        /// Gets the <see cref="Couchbase.Lite.Replication"/>'s current status.
        /// </summary>
        /// <value>The <see cref="Couchbase.Lite.Replication"/>'s current status.</value>
        public ReplicationStatus Status 
        {
            get {
                if (_stateMachine == null) {
                    return ReplicationStatus.Stopped;
                } else if (_stateMachine.IsInState(ReplicationState.Offline)) {
                    return ReplicationStatus.Offline;
                } else if (_stateMachine.IsInState(ReplicationState.Idle)) {
                    return ReplicationStatus.Idle;
                } else if (_stateMachine.IsInState(ReplicationState.Stopped) || _stateMachine.IsInState(ReplicationState.Initial)) {
                    return ReplicationStatus.Stopped;
                } else {
                    return ReplicationStatus.Active;
                }
            }
        }

        /// <summary>
        /// Gets whether the <see cref="Couchbase.Lite.Replication"/> is running.
        /// Continuous <see cref="Couchbase.Lite.Replication"/>s never actually stop,
        /// instead they go idle waiting for new data to appear.
        /// </summary>
        /// <value>
        /// <c>true</c> if <see cref="Couchbase.Lite.Replication"/> is running; otherwise, <c>false</c>.
        /// </value>
        public bool IsRunning 
        { 
            get {
                return _stateMachine != null && 
                    !_stateMachine.IsInState(ReplicationState.Stopped) &&
                    !_stateMachine.IsInState(ReplicationState.Initial);
            }
        }

        /// <summary>
        /// Gets the last error, if any, that occurred since the <see cref="Couchbase.Lite.Replication"/> was started.
        /// </summary>
        public Exception LastError
        { 
            get { return _lastError; }
            set
            {
                if (value != _lastError) {
                    Log.E(TAG, " Progress: set error = ", value);
                    _lastError = value;
                    NotifyChangeListeners();
                }
            }
        }
        private Exception _lastError;

        /// <summary>
        /// If the <see cref="Couchbase.Lite.Replication"/> is active, gets the number of completed changes that have been processed, otherwise 0.
        /// </summary>
        /// <value>The completed changes count.</value>
        public int CompletedChangesCount 
        {
            get { return _completedChangesCount; }
        }
        private int _completedChangesCount;

        /// <summary>
        /// If the <see cref="Couchbase.Lite.Replication"/> is active, gets the number of changes to be processed, otherwise 0.
        /// </summary>
        /// <value>The changes count.</value>
        public int ChangesCount 
        {
            get { return _changesCount; }
        }
        private int _changesCount;

        /// <summary>
        /// Gets or sets the authenticator.
        /// </summary>
        /// <value>The authenticator.</value>
        public IAuthenticator Authenticator { get; set; }

        /// <summary>
        /// Gets the active task info for thie replication
        /// </summary>
        public IDictionary<string, object> ActiveTaskInfo
        {
            get {
                // For schema, see http://wiki.apache.org/couchdb/HttpGetActiveTasks
                var source = RemoteUrl.AbsoluteUri;
                var target = LocalDatabase.Name;
                if (!IsPull) {
                    var temp = source;
                    source = target;
                    target = temp;
                }

                string status;
                int? progress = null;
                if (!IsRunning) {
                    status = "Stopped";
                } else if (Status == ReplicationStatus.Offline) {
                    status = "Offline"; //non-standard
                } else if (Status != ReplicationStatus.Active) {
                    status = "Idle"; //non-standard
                } else {
                    var processed = _completedChangesCount;
                    var total = _changesCount;
                    status = String.Format("Processed {0} / {1} changes", processed, total);
                    progress = total > 0 ? (int?)Math.Round(100 * (processed / (double)total)) : null;
                }

                List<object> error = new List<object>();
                var errorObj = LastError;
                if (errorObj != null) {
                    error.Add(errorObj.Message);
                }

                /*IList<HttpClient> remoteRequests;
                lock (requests) {
                    remoteRequests = new List<HttpClient>(requests);
                }*/

                //TODO: Active requests needs refactor

                return new NonNullDictionary<string, object> {
                    { "type", "Replication" },
                    { "task", sessionID },
                    { "source", source },
                    { "target", target },
                    { "continuous", Continuous ? (bool?)true : null },
                    { "status", status },
                    { "progress", progress },
                    { "error", error }
                };
            }
        }

        /// <summary>
        /// Gets or sets the last sequence that this replication processed from its source database
        /// </summary>
        protected internal string LastSequence
        {
            get { return lastSequence; }
            set {
                if (value != null && !value.Equals(lastSequence)) {
                    Log.V(TAG, "Setting LastSequence to " + value + " from( " + lastSequence + ")");
                    lastSequence = value;

                    if (!lastSequenceChanged) {
                        lastSequenceChanged = true;

                        Task.Delay(SAVE_LAST_SEQUENCE_DELAY).ContinueWith(task =>
                        {
                            SaveLastSequence(null);
                        });
                    }
                }
            }
        }
        private String lastSequence = "0";

        /// <summary>
        /// Gets or sets the client factory used to create HttpClient objects 
        /// for connected to remote databases
        /// </summary>
        protected IHttpClientFactory ClientFactory {
            get { return clientFactory; }
            set { 
                if (value != null) {
                    clientFactory = value;
                } else {
                    Manager manager = null;
                    if (LocalDatabase != null) {
                        manager = LocalDatabase.Manager;
                    }

                    IHttpClientFactory managerClientFactory = null;
                    if (manager != null) {
                        managerClientFactory = manager.DefaultHttpClientFactory;
                    }

                    if (managerClientFactory != null) {
                        this.clientFactory = managerClientFactory;
                    }
                    else {
                        CookieStore cookieStore = null;
                        if (manager != null) {
                            cookieStore = manager.SharedCookieStore;
                        }

                        if (cookieStore == null) {
                            cookieStore = new CookieStore();
                        }

                        clientFactory = new CouchbaseLiteHttpClientFactory(cookieStore);
                    }
                }
            }
        }

        /// <summary>
        /// Gets or sets the cancellation token source to cancel this replication's operation
        /// </summary>
        protected CancellationTokenSource CancellationTokenSource { get; set; }

        /// <summary>
        /// Gets or sets the headers that should be used when making HTTP requests
        /// </summary>
        protected internal IDictionary<String, Object> RequestHeaders { get; set; }

        internal CookieContainer CookieContainer
        { 
            get {
                return ClientFactory.GetCookieContainer();
            }
        }

        internal string ServerType { get; set; }
        internal Batcher<RevisionInternal> Batcher { get; set; }
        internal Func<RevisionInternal, RevisionInternal> RevisionBodyTransformationFunction { get; private set; }


        #endregion

        #region Constructors

        /// <summary>
        /// Convenience constructor
        /// </summary>
        /// <param name="db">The local database to replicate to/from</param>
        /// <param name="remote">The remote Uri to sync with</param>
        /// <param name="continuous">If set to <c>true</c> continuous.</param>
        /// <param name="workExecutor">The TaskFactory to execute work on</param>
        protected Replication(Database db, Uri remote, bool continuous, TaskFactory workExecutor)
            : this(db, remote, continuous, null, workExecutor) { }

        /// <summary>
        /// Default constructor
        /// </summary>
        /// <param name="db">The local database to replicate to/from</param>
        /// <param name="remote">The remote Uri to sync with</param>
        /// <param name="continuous">If set to <c>true</c> continuous.</param>
        /// <param name="clientFactory">The client factory for instantiating the HttpClient used to create web requests</param>
        /// <param name="workExecutor">The TaskFactory to execute work on</param>
        protected Replication(Database db, Uri remote, bool continuous, IHttpClientFactory clientFactory, TaskFactory workExecutor)
        {
            LocalDatabase = db;
            Continuous = continuous;
            // NOTE: Consider running a separate scheduler for all http requests.
            WorkExecutor = workExecutor;
            CancellationTokenSource = new CancellationTokenSource();
            RemoteUrl = remote;
            RequestHeaders = new Dictionary<String, Object>();
            _requests = new ConcurrentDictionary<HttpRequestMessage, Task>();

            // FIXME: Refactor to visitor pattern.
            if (RemoteUrl.GetQuery() != null && !StringEx.IsNullOrWhiteSpace(RemoteUrl.GetQuery()))
            {
                var uri = new Uri(remote.ToString());
                var personaAssertion = URIUtils.GetQueryParameter(uri, PersonaAuthorizer.QueryParameter);

                if (personaAssertion != null && !StringEx.IsNullOrWhiteSpace(personaAssertion))
                {
                    var email = PersonaAuthorizer.RegisterAssertion(personaAssertion);
                    var authorizer = new PersonaAuthorizer(email);
                    Authenticator = authorizer;
                }

                var facebookAccessToken = URIUtils.GetQueryParameter(uri, FacebookAuthorizer.QueryParameter);

                if (facebookAccessToken != null && !StringEx.IsNullOrWhiteSpace(facebookAccessToken))
                {
                    var email = URIUtils.GetQueryParameter(uri, FacebookAuthorizer.QueryParameterEmail);
                    var authorizer = new FacebookAuthorizer(email);
                    Uri remoteWithQueryRemoved = null;

                    try
                    {
                        remoteWithQueryRemoved = new UriBuilder(remote.Scheme, remote.GetHost(), remote.Port, remote.AbsolutePath).Uri;
                    }
                    catch (UriFormatException e)
                    {
                        throw new ArgumentException("Invalid URI format.", "remote", e);
                    }

                    FacebookAuthorizer.RegisterAccessToken(facebookAccessToken, email, remoteWithQueryRemoved.ToString());

                    Authenticator = authorizer;
                }
                // we need to remove the query from the URL, since it will cause problems when
                // communicating with sync gw / couchdb
                try
                {
                    RemoteUrl = new UriBuilder(remote.Scheme, remote.GetHost(), remote.Port, remote.AbsolutePath).Uri;
                }
                catch (UriFormatException e)
                {
                    throw new ArgumentException("Invalid URI format.", "remote", e);
                }
            }

            Batcher = new Batcher<RevisionInternal>(workExecutor, INBOX_CAPACITY, PROCESSOR_DELAY, inbox =>
            {
                try {
                    Log.V(TAG, "*** BEGIN ProcessInbox ({0} sequences)", inbox.Count);
                    FireTrigger(ReplicationTrigger.Resume);
                    ProcessInbox (new RevisionList(inbox));

                    Log.V(TAG, "*** END ProcessInbox (lastSequence={0})", LastSequence);
                } catch (Exception e) {
                    Log.E(TAG, "ProcessInbox failed: ", e);
                    throw new RuntimeException(e);
                }
            });

            ClientFactory = clientFactory;

            _stateMachine = new StateMachine<ReplicationState, ReplicationTrigger>(ReplicationState.Initial);
            InitializeStateMachine();
        }

        #endregion

        #region Public Methods

        /// <summary>
        /// Starts the <see cref="Couchbase.Lite.Replication"/>.
        /// </summary>
        public void Start()
        {
            FireTrigger(ReplicationTrigger.Start);
        }

        /// <summary>
        /// Stops the <see cref="Couchbase.Lite.Replication"/>.
        /// </summary>
        public virtual void Stop()
        {
            FireTrigger(ReplicationTrigger.StopGraceful);
        }

        /// <summary>
        /// Restarts the <see cref="Couchbase.Lite.Replication"/>.
        /// </summary>
        public void Restart()
        {
            // TODO: add the "started" flag and check it here
            Stop();
            Start();
        }

        /// <summary>Sets an HTTP cookie for the Replication.</summary>
        /// <param name="name">The name of the cookie.</param>
        /// <param name="value">The value of the cookie.</param>
        /// <param name="path">The path attribute of the cookie.  If null or empty, will use remote.getPath()
        ///     </param>
        /// <param name="expirationDate">The expiration date of the cookie.</param>
        /// <param name="secure">Whether the cookie should only be sent using a secure protocol (e.g. HTTPS).
        ///     </param>
        /// <param name="httpOnly">(ignored) Whether the cookie should only be used when transmitting HTTP, or HTTPS, requests thus restricting access from other, non-HTTP APIs.
        ///     </param>
        public void SetCookie(string name, string value, string path, DateTime expirationDate, bool secure, bool httpOnly)
        {
            var cookie = new Cookie(name, value)
            {
                Expires = expirationDate,
                Secure = secure,
                HttpOnly = httpOnly,
                Domain = RemoteUrl.GetHost()
            };

            cookie.Path = !string.IsNullOrEmpty(path) 
                ? path 
                : RemoteUrl.PathAndQuery;

            var cookies = new CookieCollection { cookie };
            clientFactory.AddCookies(cookies);
        }

        /// <summary>
        /// Deletes a cookie specified by name
        /// </summary>
        /// <param name="name">The name of the cookie</param>
        public void DeleteCookie(String name)
        {
            clientFactory.DeleteCookie(RemoteUrl, name);
        }
            
        #endregion

        #region Protected Methods

        /// <summary>
        /// Creates the database object on the remote endpoint, if necessary
        /// </summary>
        protected internal virtual void MaybeCreateRemoteDB() { }

        /// <summary>
        /// Checks the remote endpoint against the given version to see if it is at 
        /// that version or above
        /// </summary>
        /// <returns><c>true</c>, if the server is at or above the minimum version, <c>false</c> otherwise.</returns>
        /// <param name="minVersion">Minimum version.</param>
        protected internal bool CheckServerCompatVersion(string minVersion)
        {
            if (StringEx.IsNullOrWhiteSpace(ServerType)) {
                return false;
            }

            const string prefix = "Couchbase Sync Gateway/";
            if (ServerType.StartsWith(prefix, StringComparison.Ordinal)) {
                var version = ServerType.Substring(prefix.Length);
                return string.Compare(version, minVersion, StringComparison.Ordinal) >= 0;
            }

            return false;
        }

        /// <summary>
        /// Increments the count of failed revisions for the replication
        /// </summary>
        protected void RevisionFailed()
        {
            _revisionsFailed++;
        }

        /// <summary>
        /// Gets the status from a response from _bulk_docs and translates it into
        /// a Status object
        /// </summary>
        /// <returns>The status of the request</returns>
        /// <param name="item">The response received</param>
        protected Status StatusFromBulkDocsResponseItem(IDictionary<string, object> item)
        {
            try {
                if (!item.ContainsKey("error")) {
                    return new Status(StatusCode.Ok);
                }

                var errorStr = item.Get("error") as string;
                if (StringEx.IsNullOrWhiteSpace(errorStr)) {
                    return new Status(StatusCode.Ok);
                }

                // 'status' property is nonstandard; TouchDB returns it, others don't.
                var statusString = item.Get("status") as string;
                if (StringEx.IsNullOrWhiteSpace(statusString)) {
                    var status = Convert.ToInt32(statusString);
                    if (status >= 400) {
                        return new Status((StatusCode)status);
                    }
                }

                // If no 'status' present, interpret magic hardcoded CouchDB error strings:
                if (errorStr.Equals("unauthorized", StringComparison.InvariantCultureIgnoreCase)) {
                    return new Status(StatusCode.Unauthorized);
                } else {
                    if (errorStr.Equals("forbidden", StringComparison.InvariantCultureIgnoreCase)) {
                        return new Status(StatusCode.Forbidden);
                    } else {
                        if (errorStr.Equals("conflict", StringComparison.InvariantCultureIgnoreCase)) {
                            return new Status(StatusCode.Conflict);
                        } else {
                            return new Status(StatusCode.UpStreamError);
                        }
                    }
                }
            } catch (Exception e) {
                Log.E(Database.TAG, "Exception getting status from " + item, e);
            }

            return new Status(StatusCode.Ok);
        }

        /// <summary>
        /// Called after a continuous replication has gone idle, but it failed to transfer some revisions
        /// and so wants to try again in a minute.
        /// </summary>
        /// <remarks>
        /// Called after a continuous replication has gone idle, but it failed to transfer some revisions
        /// and so wants to try again in a minute. Should be overridden by subclasses.
        /// </remarks>
        protected virtual void Retry()
        {
            LastError = null;
        }

        /// <summary>
        /// Attempts to retry a previously failed replication, if possible
        /// </summary>
        protected virtual void RetryIfReady()
        {
            if (!IsRunning) {
                return;
            }

            if (_stateMachine.IsInState(ReplicationState.Idle)) {
                Log.D(TAG, "RETRYING, to transfer missed revisions...");
                _revisionsFailed = 0;
                CancelPendingRetryIfReady();
                Retry();
            }
            else {
                ScheduleRetryIfReady();
            }
        }

        /// <summary>
        /// Fires the specified trigger for the state machine
        /// </summary>
        /// <param name="trigger">The trigger to fire.</param>
        protected void FireTrigger(ReplicationTrigger trigger)
        {
            Log.D(TAG, "Preparing to fire {0}", trigger);
            var stackTrace = Environment.StackTrace;

            WorkExecutor.StartNew(() =>
            {
                try {
                    _stateMachine.Fire(trigger);
                } catch(Exception e) {
                    Log.E(TAG, "State machine error", e);
                    throw;
                }
            });
        }

        /// <summary>
        /// Cancels the next scheduled retry attempt
        /// </summary>
        protected virtual void CancelPendingRetryIfReady()
        {
            if (_retryIfReadyTask != null && !_retryIfReadyTask.IsCanceled && _retryIfReadyTokenSource != null) {
                _retryIfReadyTokenSource.Cancel();
            }
        }

        /// <summary>
        /// Schedules a call to retry if ready, using RetryDelay
        /// </summary>
        protected virtual void ScheduleRetryIfReady()
        {
            _retryIfReadyTokenSource = new CancellationTokenSource();
            _retryIfReadyTask = Task.Delay(RETRY_DELAY * 1000)
                .ContinueWith(task =>
                {
                    if (_retryIfReadyTokenSource != null && !_retryIfReadyTokenSource.IsCancellationRequested)
                        RetryIfReady();
                }, _retryIfReadyTokenSource.Token);
        }

        /// <summary>
        /// Starts the replicator when it transitions into a running state
        /// </summary>
        protected virtual void StartInternal()
        {
            Log.V(TAG, "Replication Start");
            if (!LocalDatabase.Open()) {
                // Race condition: db closed before replication starts
                Log.W(TAG, "Not starting replication because db.isOpen() returned false.");
                FireTrigger(ReplicationTrigger.StopImmediate);
                return;
            }

            if (!LocalDatabase.Manager.NetworkReachabilityManager.CanReach(RemoteUrl.AbsoluteUri)) {
                FireTrigger(ReplicationTrigger.GoOffline);
            }

            if(!LocalDatabase.AddReplication(this) || !LocalDatabase.AddActiveReplication(this)) {
                Log.W(TAG, "Replication did not start");
                return;
            }


            SetupRevisionBodyTransformationFunction();

            sessionID = string.Format("repl{0:000}", Interlocked.Increment(ref _lastSessionID));
            Log.V(TAG, "STARTING ...");
            LastSequence = null;

            CheckSession();

            var reachabilityManager = LocalDatabase.Manager.NetworkReachabilityManager;
            reachabilityManager.StatusChanged += NetworkStatusChanged;
            reachabilityManager.StartListening();
        }

        /// <summary>
        /// Performs login logic for the remote endpoint
        /// </summary>
        protected virtual void Login()
        {
            var loginParameters = Authenticator.LoginParametersForSite(RemoteUrl);
            if (loginParameters == null)
            {
                Log.D(TAG, String.Format("{0}: {1} has no login parameters, so skipping login", this, Authenticator));
                FetchRemoteCheckpointDoc();
                return;
            }

            var loginPath = Authenticator.LoginPathForSite(RemoteUrl);
            Log.D(TAG, string.Format("{0}: Doing login with {1} at {2}", this, Authenticator.GetType(), loginPath));

            Log.D(TAG, string.Format("{0} | {1} : login() calling asyncTaskStarted()", this, Thread.CurrentThread));
            SendAsyncRequest(HttpMethod.Post, loginPath, loginParameters, (result, e) => {
                if (e != null)
                {
                    Log.D (TAG, string.Format ("{0}: Login failed for path: {1}", this, loginPath));
                    LastError = e;

                    // TODO: double check this behavior against iOS implementation, especially
                    // TODO: with regards to behavior of a continuous replication.
                    // Note: was added in order that unit test testReplicatorErrorStatus() finished and passed.
                    // (before adding this, the replication would just end up in limbo and never finish)
                    FireTrigger(ReplicationTrigger.StopGraceful);
                }
                else
                {
                    Log.D (TAG, string.Format ("{0}: Successfully logged in!", this));
                    FetchRemoteCheckpointDoc ();
                }
            });
        }

        /// <summary>
        /// Sets the last replication error that occurred
        /// </summary>
        /// <param name="error">The last replication error that occurred</param>
        [Obsolete("Set the LastError property directly instead")]
        protected void SetLastError(Exception error) {
            LastError = error;
        }

        /// <summary>
        /// Takes the action necessary to transition the replicator
        /// into an offline state
        /// </summary>
        protected virtual void PerformGoOffline()
        {

        }

        /// <summary>
        /// Takes the action necessary to transition the replicator
        /// into an online state
        /// </summary>
        protected virtual void PerformGoOnline()
        {

        }

        /// <summary>
        /// Safely increments the completed changes count
        /// </summary>
        protected void SafeIncrementCompletedChangesCount()
        {
            SafeAddToCompletedChangesCount(1);
        }

        /// <summary>
        /// Safely adds the specified value to the completed changes count
        /// </summary>
        /// <param name="value">The amount to add</param>
        protected void SafeAddToCompletedChangesCount(int value)
        {
            if (value == 0) 
            {
                return;
            }

            Log.V(TAG, ">>>Updating completedChangesCount from {0} by {1}", _completedChangesCount, value);
            var newCount = Interlocked.Add(ref _completedChangesCount, value);
            Log.V(TAG, "<<<Updated completedChanges count to {0}", _completedChangesCount);
            NotifyChangeListeners();
            if (Continuous && newCount == _changesCount) {
                FireTrigger(ReplicationTrigger.WaitingForChanges);
            }
        }

        /// <summary>
        /// Safely adds the specified value to the changes count
        /// </summary>
        /// <param name="value">The amount to add</param>
        protected void SafeAddToChangesCount(int value)
        {
            if (value == 0) 
            {
                return;
            }

            Log.V(TAG, ">>>Updating changesCount from {0} by {1}", _changesCount, value);
            Interlocked.Add(ref _changesCount, value);
            Log.V(TAG, "<<<Updated changesCount to {0}", _changesCount);
            FireTrigger(ReplicationTrigger.Resume);
            NotifyChangeListeners();
        }

        /// <summary>
        /// Shuts down the replication, waiting for any in progress / scheduled
        /// actions to finish
        /// </summary>
        protected virtual void StopGraceful()
        {
            Log.D(TAG, "Stop Graceful...");

            _continuous = false;
            if (Batcher != null)  {
                Batcher.FlushAll();
            }

            CancelPendingRetryIfReady();
        }

        /// <summary>
        /// Sets the client factory used to generate HttpClient objects
        /// </summary>
        /// <param name="clientFactory">The client factory to use</param>
        [Obsolete("Use the ClientFactory property instead")]
        protected void SetClientFactory(IHttpClientFactory clientFactory)
        {
            ClientFactory = clientFactory;
        }

        #endregion

        #region Internal Methods

        internal abstract void BeginReplicating();

        internal abstract void ProcessInbox(RevisionList inbox);

        internal virtual void Stopping()
        {
            Log.V(TAG, "Stopping");

            lastSequenceChanged = true; // force save the sequence
            SaveLastSequence (() => 
            {
                Log.V (TAG, "Set batcher to null");
                Batcher = null;
                if (LocalDatabase != null) {
                    var reachabilityManager = LocalDatabase.Manager.NetworkReachabilityManager;
                    if (reachabilityManager != null) {
                        reachabilityManager.StatusChanged -= NetworkStatusChanged;
                        reachabilityManager.StopListening ();
                    }

                    LocalDatabase.ForgetReplication(this);
                }

                ClearDbRef ();
            });
        }

        internal void SendAsyncRequest(HttpMethod method, string relativePath, object body, RemoteRequestCompletionBlock completionHandler, CancellationTokenSource requestTokenSource = null)
        {
            try {
                var urlStr = BuildRelativeURLString(relativePath);
                var url = new Uri(urlStr);
                SendAsyncRequest(method, url, body, completionHandler, requestTokenSource);
            } catch (UriFormatException e) {
                Log.E(TAG, "Malformed URL for async request", e);
                throw;
            } catch (Exception e) {
                Log.E(TAG, "Unhandled exception", e);
                throw;
            }
        }

        internal String BuildRelativeURLString(String relativePath)
        {
            // the following code is a band-aid for a system problem in the codebase
            // where it is appending "relative paths" that start with a slash, eg:
            //     http://dotcom/db/ + /relpart == http://dotcom/db/relpart
            // which is not compatible with the way the java url concatonation works.
            var remoteUrlString = RemoteUrl.ToString();
            if (remoteUrlString.EndsWith ("/", StringComparison.InvariantCultureIgnoreCase) && relativePath.StartsWith ("/", StringComparison.InvariantCultureIgnoreCase))
            {
                remoteUrlString = remoteUrlString.Substring(0, remoteUrlString.Length - 1);
            }
            return remoteUrlString + relativePath;
        }

        internal void SendAsyncRequest(HttpMethod method, Uri url, Object body, RemoteRequestCompletionBlock completionHandler, CancellationTokenSource requestTokenSource = null)
        {
            var message = new HttpRequestMessage(method, url);
            var mapper = Manager.GetObjectMapper();
            message.Headers.Add("Accept", new[] { "multipart/related", "application/json" });

            var client = clientFactory.GetHttpClient(false);
            var challengeResponseAuth = Authenticator as IChallengeResponseAuthenticator;
            if (challengeResponseAuth != null) {
                var authHandler = clientFactory.Handler as DefaultAuthHandler;
                if (authHandler != null) {
                    authHandler.Authenticator = challengeResponseAuth;
                }

                challengeResponseAuth.PrepareWithRequest(message);
            }

            var authHeader = AuthUtils.GetAuthenticationHeaderValue(Authenticator, message.RequestUri);
            if (authHeader != null) {
                client.DefaultRequestHeaders.Authorization = authHeader;
            }

            if (body != null) {
                var bytes = mapper.WriteValueAsBytes(body).ToArray();
                var byteContent = new ByteArrayContent(bytes);
                message.Content = byteContent;
                message.Content.Headers.ContentType = new MediaTypeHeaderValue("application/json");
            }

            var token = requestTokenSource != null 
                ? requestTokenSource.Token
                : CancellationTokenSource.Token;

            Log.D(TAG, "Sending async {0} request to: {1}", method, url);
            var t = client.SendAsync(message, token) .ContinueWith(response =>
            {
                try {
                    lock(_requests) {
                        _requests.Remove(message);
                    }

                    HttpResponseMessage result = null;
                    Exception error = null;
                    if (!response.IsFaulted && !response.IsCanceled) {
                        result = response.Result;
                        UpdateServerType(result);
                    } else if(response.IsFaulted) {
                        error = response.Exception.InnerException;
                        Log.E(TAG, "Http Message failed to send: {0}", message);
                        Log.E(TAG, "Http exception", response.Exception.InnerException);
                        if (message.Content != null) {
                            Log.E(TAG, "\tFailed content: {0}", message.Content.ReadAsStringAsync().Result);
                        }
                    }

                    if (completionHandler != null) {
                        object fullBody = null;

                        try {
                            if (response.Status != TaskStatus.RanToCompletion) {
                                Log.D(TAG, "SendAsyncRequest did not run to completion.", response.Exception);
                            }

                            if(response.IsCanceled) {
                                error = new Exception("SendAsyncRequest Task has been canceled.");
                            } else  {
                                error = error is AggregateException
                                    ? response.Exception.Flatten()
                                    : response.Exception;
                            }

                            if (error == null) {
                                if (!result.IsSuccessStatusCode) {
                                    result = response.Result;
                                    error = new HttpResponseException(result.StatusCode);
                                }
                            }

                            if (error == null) {
                                var content = result.Content;
                                if (content != null) {
                                    fullBody = mapper.ReadValue<object>(content.ReadAsStreamAsync().Result);
                                }

                                error = null;
                            }
                        } catch (Exception e) {
                            error = e;
                            Log.E(TAG, "SendAsyncRequest has an error occurred.", e);
                        }

                        completionHandler(fullBody, error);
                    }

                    return result;
                } finally {
                    client.Dispose();
                }
            }, token, TaskContinuationOptions.None, WorkExecutor.Scheduler);

            lock(_requests) {
                _requests[message] = t;
            }
        }

        internal void SendAsyncMultipartDownloaderRequest(HttpMethod method, string relativePath, object body, Database db, RemoteRequestCompletionBlock onCompletion)
        {
            try {
                var urlStr = BuildRelativeURLString(relativePath);
                var url = new Uri(urlStr);

                var message = new HttpRequestMessage(method, url);
                message.Headers.Add("Accept", "*/*");
                AddRequestHeaders(message);

                var client = clientFactory.GetHttpClient(false);
                var challengeResponseAuth = Authenticator as IChallengeResponseAuthenticator;
                if (challengeResponseAuth != null) {
                    var authHandler = clientFactory.Handler as DefaultAuthHandler;
                    if (authHandler != null) {
                        authHandler.Authenticator = challengeResponseAuth;
                    }

                    challengeResponseAuth.PrepareWithRequest(message);
                }

                var authHeader = AuthUtils.GetAuthenticationHeaderValue(Authenticator, message.RequestUri);
                if (authHeader != null) {
                    client.DefaultRequestHeaders.Authorization = authHeader;
                }

                client.SendAsync(message, CancellationTokenSource.Token).ContinueWith(new Action<Task<HttpResponseMessage>>(responseMessage =>
                {
                    object fullBody = null;
                    Exception error = null;
                    try {
                        var response = responseMessage.Result;
                        // add in cookies to global store
                        //CouchbaseLiteHttpClientFactory.Instance.AddCookies(clientFactory.HttpHandler.CookieContainer.GetCookies(url));

                        var status = response.StatusCode;
                        if ((Int32)status.GetStatusCode() >= 300) {
                            Log.E(TAG, "Got error " + Sharpen.Extensions.ToString(status.GetStatusCode()));
                            Log.E(TAG, "Request was for: " + message);
                            Log.E(TAG, "Status reason: " + response.ReasonPhrase);
                            error = new WebException(response.ReasonPhrase);
                        } else {
                            var entity = response.Content;
                            var contentTypeHeader = response.Content.Headers.ContentType;
                            InputStream inputStream = null;
                            if (contentTypeHeader != null && contentTypeHeader.ToString().Contains("multipart/related")) {
                                try {
                                    var reader = new MultipartDocumentReader(LocalDatabase);
                                    var contentType = contentTypeHeader.ToString();
                                    reader.SetContentType(contentType);

                                    var inputStreamTask = entity.ReadAsStreamAsync();
                                    //inputStreamTask.Wait(90000, CancellationTokenSource.Token);
                                    inputStream = inputStreamTask.Result;

                                    const int bufLen = 1024;
                                    var buffer = new byte[bufLen];

                                    int numBytesRead = 0;
                                    while ((numBytesRead = inputStream.Read(buffer)) != -1) {
                                        if (numBytesRead != bufLen) {
                                            var bufferToAppend = new Couchbase.Lite.Util.ArraySegment<Byte>(buffer, 0, numBytesRead);
                                            reader.AppendData(bufferToAppend);
                                        } else {
                                            reader.AppendData(buffer);
                                        }
                                    }

                                    reader.Finish();
                                    fullBody = reader.GetDocumentProperties();

                                    if (onCompletion != null) {
                                        onCompletion(fullBody, error);
                                    }
                                } catch (Exception ex) {
                                    Log.E(TAG, "SendAsyncMultipartDownloaderRequest has an error occurred.", ex);
                                } finally {
                                    try {
                                        inputStream.Close();
                                    } catch (Exception) { }
                                }
                            } else {
                                if (entity != null) {
                                    try {
                                        var readTask = entity.ReadAsStreamAsync();
                                        //readTask.Wait(); // TODO: This should be scaled based on content length.
                                        inputStream = readTask.Result;
                                        fullBody = Manager.GetObjectMapper().ReadValue<Object>(inputStream);
                                        if (onCompletion != null)
                                            onCompletion(fullBody, error);
                                    } catch (Exception ex) {
                                        Log.E(TAG, "SendAsyncMultipartDownloaderRequest has an error occurred.", ex);
                                    } finally {
                                        try {
                                            inputStream.Close();
                                        } catch (Exception) { }
                                    }
                                }
                            }
                        }
                    } catch (System.Net.ProtocolViolationException e) {
                        Log.E(TAG, "client protocol exception", e);
                        error = e;
                    } catch (IOException e) {
                        Log.E(TAG, "IO Exception", e);
                        error = e;
                    } finally {
                        client.Dispose();
                    }
                }), WorkExecutor.Scheduler);
            } catch (UriFormatException e) {
                Log.E(TAG, "Malformed URL for async request", e);
            }
        }

        internal void SendAsyncMultipartRequest(HttpMethod method, String relativePath, MultipartContent multiPartEntity, RemoteRequestCompletionBlock completionHandler)
        {
            Uri url = null;
            try {
                var urlStr = BuildRelativeURLString(relativePath);
                url = new Uri(urlStr);
            } catch (UriFormatException e) {
                throw new ArgumentException("Invalid URI format.", e);
            }

            var message = new HttpRequestMessage(method, url);
            message.Content = multiPartEntity;
            message.Headers.Add("Accept", "*/*");

            var client = clientFactory.GetHttpClient(false);

            var authHeader = AuthUtils.GetAuthenticationHeaderValue(Authenticator, message.RequestUri);
            if (authHeader != null) {
                client.DefaultRequestHeaders.Authorization = authHeader;
            }

<<<<<<< HEAD
            client.SendAsync(message, CancellationTokenSource.Token)
                .ContinueWith(response=> {
                    multiPartEntity.Dispose();
                    if (response.Status != TaskStatus.RanToCompletion)
                    {
                        Log.E(Tag, "SendAsyncRequest did not run to completion.", response.Exception);
                        client.Dispose();
                        return null;
                    }
                    if ((Int32)response.Result.StatusCode > 300) {
                        LastError = new HttpResponseException(response.Result.StatusCode);
                        Log.E(Tag, "Server returned HTTP Error", LastError);
                        client.Dispose();
                        return null;
                    }
                    return response.Result.Content.ReadAsStreamAsync();
                }, CancellationTokenSource.Token)
                .ContinueWith(response=> {
                    try 
                    {
                        var hasEmptyResult = response.Result == null || response.Result.Result == null || response.Result.Result.Length == 0;
                        if (response.Status != TaskStatus.RanToCompletion) {
                            Log.E (Tag, "SendAsyncRequest did not run to completion.", response.Exception);
                        } else if (hasEmptyResult) {
                            Log.E (Tag, "Server returned an empty response.", response.Exception ?? LastError);
                        }
                        if (completionHandler != null) {
                            object fullBody = null;
                            if (!hasEmptyResult)
                            {
                                var mapper = Manager.GetObjectMapper();
                                fullBody = mapper.ReadValue<Object> (response.Result.Result);
                            }
                            completionHandler (fullBody, response.Exception);
                        }
                    }
                    finally
                    {
                        client.Dispose();
                    }
                }, CancellationTokenSource.Token);
        }

        internal void SendAsyncAttachmentRequest(HttpMethod method, String relativePath,
                                                 RemoteRequestProgress progressHandler)
        {
            Uri url = null;
            try
            {
                var urlStr = BuildRelativeURLString(relativePath);
                url = new Uri(urlStr);
            }
            catch (UriFormatException e)
            {
                throw new ArgumentException("Invalid URI format.", e);
            }

            var message = new HttpRequestMessage(method, url);
            message.Headers.Add("Accept", "*/*");

            var client = clientFactory.GetHttpClient(false);

            var authHeader = AuthUtils.GetAuthenticationHeaderValue(Authenticator, message.RequestUri);
            if (authHeader != null)
            {
                client.DefaultRequestHeaders.Authorization = authHeader;
            }

            client.SendAsync(message, HttpCompletionOption.ResponseHeadersRead, CancellationTokenSource.Token)
                .ContinueWith(response=> {
                        if (response.Status != TaskStatus.RanToCompletion)
                        {
                            Log.E(Tag, "SendAsyncRequest did not run to completion.", response.Exception);
                            return null;
                        }
                        if ((Int32)response.Result.StatusCode > 300) {
                            LastError = new HttpResponseException(response.Result.StatusCode);
                            Log.E(Tag, "Server returned HTTP Error", LastError);
                            return null;
                        }
                        return response.Result.Content.ReadAsStreamAsync();
                }, CancellationTokenSource.Token)
                .ContinueWith(response=> {
                    byte[] responseBuffer = new byte[4096];
                    try
                    {
                        var hasEmptyResult = response.Result == null;
                        if (response.Status != TaskStatus.RanToCompletion) {
                            Log.E (Tag, "SendAsyncRequest did not run to completion.", response.Exception);
                        } else if (hasEmptyResult) {
                            Log.E (Tag, "Server returned an empty response.", response.Exception ?? LastError);
                        }

                        Stream stream = response.Result.Result;
                        int read = 0;
                        do
                        {
                            stream.ReadAsync(responseBuffer, 0, responseBuffer.Length)
                                    .ContinueWith(r => {
                                        if (r.Status != TaskStatus.RanToCompletion) {
                                            Log.E (Tag, "SendAsyncRequest ReadAsync did not run to completion.", r.Exception);
                                        }

                                        read = r.Result;
                                        progressHandler(responseBuffer, read, read == 0, r.Exception);
                                    }, CancellationTokenSource.Token).Wait();
                        }
                        while(read != 0);
                    }
                    catch(Exception ex)
                    {
                        Log.E (Tag, "SendAsyncAttachmentRequest response did not run to completion.", ex);
                        progressHandler(responseBuffer, 0, true, ex);
                    }
                    finally
                    {
                        client.Dispose();
                    }
                }, CancellationTokenSource.Token);
        }

        internal void UpdateServerType(HttpResponseMessage response)
        {
            var server = response.Headers.Server;
            if (server != null && server.Any())
=======
            client.SendAsync(message, CancellationTokenSource.Token).ContinueWith(response=> 
>>>>>>> 9f201bfe
            {
                multiPartEntity.Dispose();
                if (response.Status != TaskStatus.RanToCompletion)
                {
                    Log.E(TAG, "SendAsyncRequest did not run to completion.", response.Exception);
                    client.Dispose();
                    return null;
                }
                if ((Int32)response.Result.StatusCode > 300) {
                    LastError = new HttpResponseException(response.Result.StatusCode);
                    Log.E(TAG, "Server returned HTTP Error", LastError);
                    client.Dispose();
                    return null;
                }
                return response.Result.Content.ReadAsStreamAsync();
            }, CancellationTokenSource.Token).ContinueWith(response=> 
            {
                try {
                    var hasEmptyResult = response.Result == null || response.Result.Result == null || response.Result.Result.Length == 0;
                    if (response.Status != TaskStatus.RanToCompletion) {
                        Log.E (TAG, "SendAsyncRequest did not run to completion.", response.Exception);
                    } else if (hasEmptyResult) {
                        Log.E (TAG, "Server returned an empty response.", response.Exception ?? LastError);
                    }

                    if (completionHandler != null) {
                        object fullBody = null;
                        if (!hasEmptyResult) {
                            var mapper = Manager.GetObjectMapper();
                            fullBody = mapper.ReadValue<Object> (response.Result.Result);
                        }

                        completionHandler (fullBody, response.Exception);
                    }
                } finally {
                    client.Dispose();
                }
            }, CancellationTokenSource.Token);
        }

        // Pusher overrides this to implement the .createTarget option
        /// <summary>This is the _local document ID stored on the remote server to keep track of state.
        ///     </summary>
        /// <remarks>
        /// This is the _local document ID stored on the remote server to keep track of state.
        /// Its ID is based on the local database ID (the private one, to make the result unguessable)
        /// and the remote database's URL.
        /// </remarks>
        internal string RemoteCheckpointDocID()
        {
            if (_remoteCheckpointDocID != null) {
                return _remoteCheckpointDocID;
            } else {
                // TODO: Needs to be consistent with -hasSameSettingsAs: --
                // TODO: If a.remoteCheckpointID == b.remoteCheckpointID then [a hasSameSettingsAs: b]

                if (LocalDatabase == null) {
                    return null;
                }

                // canonicalization: make sure it produces the same checkpoint id regardless of
                // ordering of filterparams / docids
                IDictionary<String, Object> filterParamsCanonical = null;
                if (FilterParams != null) {
                    filterParamsCanonical = new SortedDictionary<String, Object>(FilterParams);
                }

                List<String> docIdsSorted = null;
                if (DocIds != null) {
                    docIdsSorted = new List<String>(DocIds);
                    docIdsSorted.Sort();
                }

                // use a treemap rather than a dictionary for purposes of canonicalization
                var spec = new SortedDictionary<String, Object>();
                spec.Put("localUUID", LocalDatabase.PrivateUUID());
                spec.Put("remoteURL", RemoteUrl.AbsoluteUri);
                spec.Put("push", !IsPull);
                spec.Put("continuous", Continuous);

                if (Filter != null) {
                    spec.Put("filter", Filter);
                }
                if (filterParamsCanonical != null) {
                    spec.Put("filterParams", filterParamsCanonical);
                }
                if (docIdsSorted != null) {
                    spec.Put("docids", docIdsSorted);
                }

                IEnumerable<byte> inputBytes = null;
                try {
                    inputBytes = Manager.GetObjectMapper().WriteValueAsBytes(spec);
                } catch (IOException e) {
                    throw new RuntimeException(e);
                }

                _remoteCheckpointDocID = Misc.HexSHA1Digest(inputBytes);
                return _remoteCheckpointDocID;
            }
        }

        internal RevisionInternal TransformRevision(RevisionInternal rev)
        {
            if (RevisionBodyTransformationFunction != null) {
                try {
                    var generation = rev.GetGeneration();
                    var xformed = RevisionBodyTransformationFunction(rev);
                    if (xformed == null) {
                        return null;
                    }

                    if (xformed != rev) {
                        Debug.Assert((xformed.GetDocId().Equals(rev.GetDocId())));
                        Debug.Assert((xformed.GetRevId().Equals(rev.GetRevId())));
                        Debug.Assert((xformed.GetProperties().Get("_revisions").Equals(rev.GetProperties().Get("_revisions"))));

                        if (xformed.GetProperties().ContainsKey("_attachments")) {
                            // Insert 'revpos' properties into any attachments added by the callback:
                            var mx = new RevisionInternal(xformed.GetProperties());
                            xformed = mx;
                            mx.MutateAttachments((name, info) =>
                            {
                                if (info.Get("revpos") != null) {
                                    return info;
                                }

                                if (info.Get("data") == null) {
                                    throw new InvalidOperationException("Transformer added attachment without adding data");
                                }

                                var newInfo = new Dictionary<string, object>(info);
                                newInfo["revpos"] = generation;
                                return newInfo;
                            });
                        }
                    }
                } catch (Exception e) {
                    Log.W(TAG, String.Format("Exception transforming a revision of doc '{0}'", rev.GetDocId()), e);
                }
            }

            return rev;
        }

        // This method will be used by Router & Reachability Manager
        internal void GoOffline()
        {
            FireTrigger(ReplicationTrigger.GoOffline);
        }

        // This method will be used by Router & Reachability Manager
        internal void GoOnline()
        {
            FireTrigger(ReplicationTrigger.GoOnline);
        }

        internal void StopRemoteRequests()
        {
            var cts = CancellationTokenSource;
            CancellationTokenSource = new CancellationTokenSource();
            if (!cts.IsCancellationRequested) {
                cts.Cancel();
            }
        }

        internal void DatabaseClosing()
        {
            lastSequenceChanged = true; // force save the sequence
            SaveLastSequence (() => {
                Stop ();
                ClearDbRef ();
            });
        }

        internal void AddToInbox(RevisionInternal rev)
        {
            Debug.Assert(IsRunning);
            Batcher.QueueObject(rev);
        }

        internal void CheckSession()
        {
            if (Authenticator != null && Authenticator.UsesCookieBasedLogin) {
                CheckSessionAtPath("/_session");
            }
            else {
                FetchRemoteCheckpointDoc();
            }
        }

        #endregion

        #region Private Methods

        private void FetchRemoteCheckpointDoc()
        {
            lastSequenceChanged = false;
            var checkpointId = RemoteCheckpointDocID();
            var localLastSequence = LocalDatabase.LastSequenceWithCheckpointId(checkpointId);

            SendAsyncRequest(HttpMethod.Get, "/_local/" + checkpointId, null, (response, e) => 
            {
                try {
                    if (e != null && !Is404 (e)) {
                        Log.D (TAG, " error getting remote checkpoint: " + e);
                        LastError = e;
                        FireTrigger(ReplicationTrigger.StopGraceful);
                    } else {
                        if (e != null && Is404 (e)) {
                            Log.D (TAG, " 404 error getting remote checkpoint " + RemoteCheckpointDocID () + ", calling maybeCreateRemoteDB");
                            MaybeCreateRemoteDB ();
                        }

                        IDictionary<string, object> result = null;

                        if (response != null) {
                            result = response.AsDictionary<string, object>();
                            _remoteCheckpoint = result;
                        }
                        _remoteCheckpoint = result;
                        string remoteLastSequence = null;

                        if (result != null) {
                            remoteLastSequence = (string)result.Get("lastSequence");
                        }

                        if (remoteLastSequence != null && remoteLastSequence.Equals (localLastSequence)) {
                            LastSequence = localLastSequence;
                            Log.V (TAG, "Replicating from lastSequence=" + LastSequence);
                        } else {
                            Log.V (TAG, "lastSequence mismatch: I had " + localLastSequence + ", remote had " + remoteLastSequence);
                        }

                        BeginReplicating ();
                    }
                } catch (Exception ex) {
                    Log.E(TAG, "Error", ex);
                }
            });
        }

        private static bool Is404(Exception e)
        {
            if (e is Couchbase.Lite.HttpResponseException) {
                return ((HttpResponseException)e).StatusCode == System.Net.HttpStatusCode.NotFound;
            }

            return (e is HttpResponseException) && ((HttpResponseException)e).StatusCode == System.Net.HttpStatusCode.NotFound;
        }

        private void SaveLastSequence(SaveLastSequenceCompletionBlock completionHandler)
        {
            if (!lastSequenceChanged) {
                if (completionHandler != null) {
                    completionHandler();
                }
                return;
            }

            if (_savingCheckpoint) {
                // If a save is already in progress, don't do anything. (The completion block will trigger
                // another save after the first one finishes.)
                _overdueForSave = true;
                return;
            }

            lastSequenceChanged = false;
            _overdueForSave = false;

            Log.D(TAG, "saveLastSequence() called. lastSequence: " + LastSequence);

            var body = new Dictionary<String, Object>();
            if (_remoteCheckpoint != null) {
                body.PutAll(_remoteCheckpoint);
            }

            body["lastSequence"] = LastSequence;
            var remoteCheckpointDocID = RemoteCheckpointDocID();
            if (String.IsNullOrEmpty(remoteCheckpointDocID)) {
                Log.W(TAG, "remoteCheckpointDocID is null, aborting saveLastSequence()");
                return;
            }

            _savingCheckpoint = true;
            SendAsyncRequest(HttpMethod.Put, "/_local/" + remoteCheckpointDocID, body, (result, e) => 
            {
                _savingCheckpoint = false;
                if (e != null) {
                    Log.V (TAG, "Unable to save remote checkpoint", e);
                }

                if (LocalDatabase == null) {
                    Log.W(TAG, "Database is null, ignoring remote checkpoint response");
                    if (completionHandler != null) {
                        completionHandler ();
                    }
                    return;
                }

                if (!LocalDatabase.Open()) {
                    Log.W(TAG, "Database is closed, ignoring remote checkpoint response");
                    if (completionHandler != null)
                    {
                        completionHandler ();
                    }
                    return;
                }

                if (e != null) {
                    switch (GetStatusFromError(e)) {
                        case StatusCode.NotFound:
                            _remoteCheckpoint = null;
                            _overdueForSave = true;
                            break;
                        case StatusCode.Conflict:
                            RefreshRemoteCheckpointDoc();
                            break;
                        default:
                            // TODO: On 401 or 403, and this is a pull, remember that remote
                            // TODO: is read-only & don't attempt to read its checkpoint next time.
                            break;
                    }
                } else {
                    Log.D(TAG, "Save checkpoint response: " + result.ToString());
                    var response = result.AsDictionary<string, object>();
                    body.Put ("_rev", response.Get ("rev"));
                    _remoteCheckpoint = body;
                    LocalDatabase.SetLastSequence(LastSequence, RemoteCheckpointDocID(), !IsPull);
                }

                if (_overdueForSave) {
                    SaveLastSequence (completionHandler);
                } else if (completionHandler != null) {
                    completionHandler ();
                }
            });
        }

        private void AddRequestHeaders(HttpRequestMessage request)
        {
            foreach (string requestHeaderKey in RequestHeaders.Keys) {
                request.Headers.Add(requestHeaderKey, RequestHeaders.Get(requestHeaderKey).ToString());
            }
        }

        private void UpdateServerType(HttpResponseMessage response)
        {
            var server = response.Headers.Server;
            if (server != null && server.Any()) {
                ServerType = String.Join(" ", server.Select(pi => pi.Product).Where(pi => pi != null).ToStringArray());
                Log.V(TAG, "Server Version: " + ServerType);
            }
        }

        private StatusCode GetStatusFromError(Exception e)
        {
            var couchbaseLiteException = e as CouchbaseLiteException;
            if (couchbaseLiteException != null) {
                return couchbaseLiteException.CBLStatus.Code;
            }

            var httpException = e as HttpResponseException;
            if(httpException != null) {
                return (StatusCode)httpException.StatusCode;
            }


            return StatusCode.Unknown;
        }

        private void RefreshRemoteCheckpointDoc()
        {
            Log.D(TAG, "Refreshing remote checkpoint to get its _rev...");
            _savingCheckpoint = true;

            SendAsyncRequest(HttpMethod.Get, "/_local/" + RemoteCheckpointDocID(), null, (result, e) =>
            {
                if (LocalDatabase == null) {
                    Log.W(TAG, "db == null while refreshing remote checkpoint.  aborting");
                    return;
                }

                _savingCheckpoint = false;

                if (e != null && GetStatusFromError(e) != StatusCode.NotFound) {
                    Log.E(TAG, "Error refreshing remote checkpoint", e);
                } else {
                    Log.D(TAG, "Refreshed remote checkpoint: " + result);
                    _remoteCheckpoint = (IDictionary<string, object>)result;
                    lastSequenceChanged = true;
                    SaveLastSequence(null);
                }         
            });
        }

        private void SetupRevisionBodyTransformationFunction()
        {
            var xformer = TransformationFunction;
            if (xformer != null)
            {
                RevisionBodyTransformationFunction = (rev) =>
                {
                    var properties = rev.GetProperties();

                    var xformedProperties = xformer(properties);
                    if (xformedProperties == null) 
                    {
                        return null;
                    }
                    if (xformedProperties != properties) {
                        Debug.Assert (xformedProperties != null);
                        Debug.Assert (xformedProperties ["_id"].Equals (properties ["_id"]));
                        Debug.Assert (xformedProperties ["_rev"].Equals (properties ["_rev"]));

                        var nuRev = new RevisionInternal (rev.GetProperties ());
                        nuRev.SetProperties (xformedProperties);
                        return nuRev;
                    }
                    return rev;
                };
            }
        }

        private void ClearDbRef()
        {
            Log.D(TAG, "ClearDbRef...");
            if (LocalDatabase != null && _savingCheckpoint && LastSequence != null)
            {
                LocalDatabase.SetLastSequence(LastSequence, RemoteCheckpointDocID(), !IsPull);
            }

            LocalDatabase = null;
        }

        private void CheckSessionAtPath(string sessionPath)
        {
            SendAsyncRequest(HttpMethod.Get, sessionPath, null, (result, e) => {
                if (e != null)
                {
                    if (e is WebException && ((WebException)e).Status == System.Net.WebExceptionStatus.ProtocolError && ((HttpWebResponse)((WebException)e).Response).StatusCode == System.Net.HttpStatusCode.NotFound
                        && sessionPath.Equals("/_session", StringComparison.InvariantCultureIgnoreCase)) {
                        CheckSessionAtPath ("_session");
                        return;
                    }
                    Log.W(TAG, "Session check failed", e);
                    LastError = e;
                }
                else
                {
                    var response = result.AsDictionary<string, object>();
                    var userCtx = response.Get("userCtx").AsDictionary<string, object>();
                    var username = (string)userCtx.Get ("name");

                    if (!string.IsNullOrEmpty (username)) {
                        Log.D (TAG, string.Format ("{0} Active session, logged in as {1}", this, username));
                        FetchRemoteCheckpointDoc ();
                    } else {
                        Log.D (TAG, string.Format ("{0} No active session, going to login", this));
                        Login ();
                    }
                }
            });
        }

        private void NetworkStatusChanged(object sender, NetworkReachabilityChangeEventArgs e)
        {
            if (e.Status == NetworkReachabilityStatus.Reachable) {
                GoOnline();
            }
            else {
                GoOffline();
            }
        }
  
        private void InitializeStateMachine()
        {
            // hierarchy
            _stateMachine.Configure(ReplicationState.Idle).SubstateOf(ReplicationState.Running);
            _stateMachine.Configure(ReplicationState.Offline).SubstateOf(ReplicationState.Running);

            // permitted transitions
            _stateMachine.Configure(ReplicationState.Initial).Permit(ReplicationTrigger.Start, ReplicationState.Running);
            _stateMachine.Configure(ReplicationState.Idle).Permit(ReplicationTrigger.Resume, ReplicationState.Running);
            _stateMachine.Configure(ReplicationState.Running).Permit(ReplicationTrigger.WaitingForChanges, ReplicationState.Idle);
            _stateMachine.Configure(ReplicationState.Running).Permit(ReplicationTrigger.StopImmediate, ReplicationState.Stopped);
            _stateMachine.Configure(ReplicationState.Running).Permit(ReplicationTrigger.StopGraceful, ReplicationState.Stopping);
            _stateMachine.Configure(ReplicationState.Running).Permit(ReplicationTrigger.GoOffline, ReplicationState.Offline);
            _stateMachine.Configure(ReplicationState.Offline).PermitIf(ReplicationTrigger.GoOnline, ReplicationState.Running, 
                () => LocalDatabase.Manager.NetworkReachabilityManager.CanReach(RemoteUrl.AbsoluteUri));
            
            _stateMachine.Configure(ReplicationState.Stopping).Permit(ReplicationTrigger.StopImmediate, ReplicationState.Stopped);
            _stateMachine.Configure(ReplicationState.Stopped).Permit(ReplicationTrigger.Start, ReplicationState.Running);

            // ignored transitions
            _stateMachine.Configure(ReplicationState.Running).Ignore(ReplicationTrigger.Start);
            _stateMachine.Configure(ReplicationState.Stopping).Ignore(ReplicationTrigger.StopGraceful);
            _stateMachine.Configure(ReplicationState.Stopped).Ignore(ReplicationTrigger.StopGraceful);
            _stateMachine.Configure(ReplicationState.Stopped).Ignore(ReplicationTrigger.StopImmediate);
            _stateMachine.Configure(ReplicationState.Stopping).Ignore(ReplicationTrigger.WaitingForChanges);
            _stateMachine.Configure(ReplicationState.Stopped).Ignore(ReplicationTrigger.WaitingForChanges);
            _stateMachine.Configure(ReplicationState.Offline).Ignore(ReplicationTrigger.WaitingForChanges);
            _stateMachine.Configure(ReplicationState.Initial).Ignore(ReplicationTrigger.GoOffline);
            _stateMachine.Configure(ReplicationState.Stopping).Ignore(ReplicationTrigger.GoOffline);
            _stateMachine.Configure(ReplicationState.Stopped).Ignore(ReplicationTrigger.GoOffline);
            _stateMachine.Configure(ReplicationState.Offline).Ignore(ReplicationTrigger.GoOffline);
            _stateMachine.Configure(ReplicationState.Initial).Ignore(ReplicationTrigger.GoOnline);
            _stateMachine.Configure(ReplicationState.Running).Ignore(ReplicationTrigger.GoOnline);
            _stateMachine.Configure(ReplicationState.Stopping).Ignore(ReplicationTrigger.GoOnline);
            _stateMachine.Configure(ReplicationState.Stopped).Ignore(ReplicationTrigger.GoOnline);
            _stateMachine.Configure(ReplicationState.Idle).Ignore(ReplicationTrigger.GoOnline);
            _stateMachine.Configure(ReplicationState.Offline).Ignore(ReplicationTrigger.Resume);
            _stateMachine.Configure(ReplicationState.Initial).Ignore(ReplicationTrigger.Resume);
            _stateMachine.Configure(ReplicationState.Running).Ignore(ReplicationTrigger.Resume);
            _stateMachine.Configure(ReplicationState.Stopping).Ignore(ReplicationTrigger.Resume);
            _stateMachine.Configure(ReplicationState.Stopped).Ignore(ReplicationTrigger.Resume);

            // actions
            _stateMachine.Configure(ReplicationState.Running).OnEntry(transition =>
            {
                Log.V(TAG, "{0} => {1}", transition.Source, transition.Destination);
                StartInternal();
                NotifyChangeListenersStateTransition(transition);
            });

            _stateMachine.Configure(ReplicationState.Running).OnExit(transition =>
                Log.V(TAG, "{0} => {1}", transition.Source, transition.Destination));

            _stateMachine.Configure(ReplicationState.Idle).OnEntry(transition =>
            {
                Log.V(TAG, "{0} => {1}", transition.Source, transition.Destination);
                if(transition.Source == transition.Destination) {
                    return;
                }

                NotifyChangeListenersStateTransition(transition);
            });

            _stateMachine.Configure(ReplicationState.Offline).OnEntry(transition =>
            {
                Log.V(TAG, "{0} => {1}", transition.Source, transition.Destination);
                PerformGoOffline();
                NotifyChangeListenersStateTransition(transition);
            });

            _stateMachine.Configure(ReplicationState.Offline).OnExit(transition =>
            {
                Log.V(TAG, "{0} => {1}", transition.Source, transition.Destination);
                PerformGoOnline();
                NotifyChangeListenersStateTransition(transition);
            });

            _stateMachine.Configure(ReplicationState.Stopping).OnEntry(transition =>
            {
                Log.V(TAG, "{0} => {1}", transition.Source, transition.Destination);
                if(transition.Source == transition.Destination) {
                    Log.I(TAG, "Concurrency issue with ReplicationState.Stopping");
                    return;
                }

                NotifyChangeListenersStateTransition(transition);
                StopGraceful();
            });

            _stateMachine.Configure(ReplicationState.Stopped).OnEntry(transition =>
            {
                Log.V(TAG, "{0} => {1}", transition.Source, transition.Destination);
                Stopping();

                if(transition.Source == transition.Destination) {
                    Log.I(TAG, "Concurrency issue with ReplicationState.Stopped");
                    return;
                }

                NotifyChangeListenersStateTransition(transition);
            });
        }

        private void NotifyChangeListenersStateTransition(StateMachine<ReplicationState, ReplicationTrigger>.Transition transition)
        {
            var stateTransition = new ReplicationStateTransition(transition);
            NotifyChangeListeners(stateTransition);
        }

        private void NotifyChangeListeners(ReplicationStateTransition transition = null)
        {
            Log.V(TAG, "NotifyChangeListeners ({0}/{1}, state={2} (batch={3}, net={4}))",
                CompletedChangesCount, ChangesCount,
                _stateMachine.State, Batcher == null ? 0 : Batcher.Count(), _requests.Count);

            var evt = _changed;
            if (evt == null) {
                return;
            }

            var args = new ReplicationChangeEventArgs(this, transition);

            // Ensure callback runs on captured context, which should be the UI thread.
            var stackTrace = Environment.StackTrace;
            LocalDatabase.Manager.CapturedContext.StartNew(() =>
            {
                evt(this, args);
            });
        }

        #endregion
    }

    #region EventArgs Subclasses

    ///
    /// <see cref="Couchbase.Lite.Replication"/> Change Event Arguments.
    ///
    public class ReplicationChangeEventArgs : EventArgs
    {
        private readonly Replication _source;
        private readonly ReplicationStateTransition _transition;

        /// <summary>
        /// Gets the <see cref="Couchbase.Lite.Replication"/> that raised the event.
        /// </summary>
        /// <value>The <see cref="Couchbase.Lite.Replication"/> that raised the event.</value>
        public Replication Source 
        {
            get { return _source; }
        }

        /// <summary>
        /// Gets the transition
        /// </summary>
        /// <value>The replication state transition.</value>
        public ReplicationStateTransition ReplicationStateTransition 
        {
            get { return _transition; }
        }

        /// <summary>
        /// Initializes a new instance of the <see cref="Couchbase.Lite.ReplicationChangeEventArgs"/> class.
        /// </summary>
        /// <param name="sender">The <see cref="Couchbase.Lite.Replication"/> that raised the event.</param>
        /// <param name="transition">The transition that caused the state in the replication, if applicable</param>
        public ReplicationChangeEventArgs (Replication sender, ReplicationStateTransition transition)
        {
            _source = sender;
            _transition = transition;
        }
    }

    #endregion

    #region Delegates

    /// <summary>
    /// The signature of a method that transforms a set of properties
    /// </summary>
    public delegate IDictionary<string, object> PropertyTransformationDelegate(IDictionary<string, object> propertyBag);

    internal delegate void SaveLastSequenceCompletionBlock();

    #endregion

}<|MERGE_RESOLUTION|>--- conflicted
+++ resolved
@@ -1333,71 +1333,6 @@
             }
         }
 
-        internal void SendAsyncMultipartRequest(HttpMethod method, String relativePath, MultipartContent multiPartEntity, RemoteRequestCompletionBlock completionHandler)
-        {
-            Uri url = null;
-            try {
-                var urlStr = BuildRelativeURLString(relativePath);
-                url = new Uri(urlStr);
-            } catch (UriFormatException e) {
-                throw new ArgumentException("Invalid URI format.", e);
-            }
-
-            var message = new HttpRequestMessage(method, url);
-            message.Content = multiPartEntity;
-            message.Headers.Add("Accept", "*/*");
-
-            var client = clientFactory.GetHttpClient(false);
-
-            var authHeader = AuthUtils.GetAuthenticationHeaderValue(Authenticator, message.RequestUri);
-            if (authHeader != null) {
-                client.DefaultRequestHeaders.Authorization = authHeader;
-            }
-
-<<<<<<< HEAD
-            client.SendAsync(message, CancellationTokenSource.Token)
-                .ContinueWith(response=> {
-                    multiPartEntity.Dispose();
-                    if (response.Status != TaskStatus.RanToCompletion)
-                    {
-                        Log.E(Tag, "SendAsyncRequest did not run to completion.", response.Exception);
-                        client.Dispose();
-                        return null;
-                    }
-                    if ((Int32)response.Result.StatusCode > 300) {
-                        LastError = new HttpResponseException(response.Result.StatusCode);
-                        Log.E(Tag, "Server returned HTTP Error", LastError);
-                        client.Dispose();
-                        return null;
-                    }
-                    return response.Result.Content.ReadAsStreamAsync();
-                }, CancellationTokenSource.Token)
-                .ContinueWith(response=> {
-                    try 
-                    {
-                        var hasEmptyResult = response.Result == null || response.Result.Result == null || response.Result.Result.Length == 0;
-                        if (response.Status != TaskStatus.RanToCompletion) {
-                            Log.E (Tag, "SendAsyncRequest did not run to completion.", response.Exception);
-                        } else if (hasEmptyResult) {
-                            Log.E (Tag, "Server returned an empty response.", response.Exception ?? LastError);
-                        }
-                        if (completionHandler != null) {
-                            object fullBody = null;
-                            if (!hasEmptyResult)
-                            {
-                                var mapper = Manager.GetObjectMapper();
-                                fullBody = mapper.ReadValue<Object> (response.Result.Result);
-                            }
-                            completionHandler (fullBody, response.Exception);
-                        }
-                    }
-                    finally
-                    {
-                        client.Dispose();
-                    }
-                }, CancellationTokenSource.Token);
-        }
-
         internal void SendAsyncAttachmentRequest(HttpMethod method, String relativePath,
                                                  RemoteRequestProgress progressHandler)
         {
@@ -1427,12 +1362,12 @@
                 .ContinueWith(response=> {
                         if (response.Status != TaskStatus.RanToCompletion)
                         {
-                            Log.E(Tag, "SendAsyncRequest did not run to completion.", response.Exception);
+                            Log.E(TAG, "SendAsyncRequest did not run to completion.", response.Exception);
                             return null;
                         }
                         if ((Int32)response.Result.StatusCode > 300) {
                             LastError = new HttpResponseException(response.Result.StatusCode);
-                            Log.E(Tag, "Server returned HTTP Error", LastError);
+                            Log.E(TAG, "Server returned HTTP Error", LastError);
                             return null;
                         }
                         return response.Result.Content.ReadAsStreamAsync();
@@ -1443,9 +1378,9 @@
                     {
                         var hasEmptyResult = response.Result == null;
                         if (response.Status != TaskStatus.RanToCompletion) {
-                            Log.E (Tag, "SendAsyncRequest did not run to completion.", response.Exception);
+                            Log.E (TAG, "SendAsyncRequest did not run to completion.", response.Exception);
                         } else if (hasEmptyResult) {
-                            Log.E (Tag, "Server returned an empty response.", response.Exception ?? LastError);
+                            Log.E (TAG, "Server returned an empty response.", response.Exception ?? LastError);
                         }
 
                         Stream stream = response.Result.Result;
@@ -1455,7 +1390,7 @@
                             stream.ReadAsync(responseBuffer, 0, responseBuffer.Length)
                                     .ContinueWith(r => {
                                         if (r.Status != TaskStatus.RanToCompletion) {
-                                            Log.E (Tag, "SendAsyncRequest ReadAsync did not run to completion.", r.Exception);
+                                            Log.E (TAG, "SendAsyncRequest ReadAsync did not run to completion.", r.Exception);
                                         }
 
                                         read = r.Result;
@@ -1466,7 +1401,7 @@
                     }
                     catch(Exception ex)
                     {
-                        Log.E (Tag, "SendAsyncAttachmentRequest response did not run to completion.", ex);
+                        Log.E (TAG, "SendAsyncAttachmentRequest response did not run to completion.", ex);
                         progressHandler(responseBuffer, 0, true, ex);
                     }
                     finally
@@ -1476,13 +1411,28 @@
                 }, CancellationTokenSource.Token);
         }
 
-        internal void UpdateServerType(HttpResponseMessage response)
-        {
-            var server = response.Headers.Server;
-            if (server != null && server.Any())
-=======
+        internal void SendAsyncMultipartRequest(HttpMethod method, String relativePath, MultipartContent multiPartEntity, RemoteRequestCompletionBlock completionHandler)
+        {
+            Uri url = null;
+            try {
+                var urlStr = BuildRelativeURLString(relativePath);
+                url = new Uri(urlStr);
+            } catch (UriFormatException e) {
+                throw new ArgumentException("Invalid URI format.", e);
+            }
+
+            var message = new HttpRequestMessage(method, url);
+            message.Content = multiPartEntity;
+            message.Headers.Add("Accept", "*/*");
+
+            var client = clientFactory.GetHttpClient(false);
+
+            var authHeader = AuthUtils.GetAuthenticationHeaderValue(Authenticator, message.RequestUri);
+            if (authHeader != null) {
+                client.DefaultRequestHeaders.Authorization = authHeader;
+            }
+
             client.SendAsync(message, CancellationTokenSource.Token).ContinueWith(response=> 
->>>>>>> 9f201bfe
             {
                 multiPartEntity.Dispose();
                 if (response.Status != TaskStatus.RanToCompletion)
