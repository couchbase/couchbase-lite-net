//
// Database.cs
//
// Author:
//     Zachary Gramana  <zack@xamarin.com>
//
// Copyright (c) 2014 Xamarin Inc
// Copyright (c) 2014 .NET Foundation
//
// Permission is hereby granted, free of charge, to any person obtaining
// a copy of this software and associated documentation files (the
// "Software"), to deal in the Software without restriction, including
// without limitation the rights to use, copy, modify, merge, publish,
// distribute, sublicense, and/or sell copies of the Software, and to
// permit persons to whom the Software is furnished to do so, subject to
// the following conditions:
// 
// The above copyright notice and this permission notice shall be
// included in all copies or substantial portions of the Software.
// 
// THE SOFTWARE IS PROVIDED "AS IS", WITHOUT WARRANTY OF ANY KIND,
// EXPRESS OR IMPLIED, INCLUDING BUT NOT LIMITED TO THE WARRANTIES OF
// MERCHANTABILITY, FITNESS FOR A PARTICULAR PURPOSE AND
// NONINFRINGEMENT. IN NO EVENT SHALL THE AUTHORS OR COPYRIGHT HOLDERS BE
// LIABLE FOR ANY CLAIM, DAMAGES OR OTHER LIABILITY, WHETHER IN AN ACTION
// OF CONTRACT, TORT OR OTHERWISE, ARISING FROM, OUT OF OR IN CONNECTION
// WITH THE SOFTWARE OR THE USE OR OTHER DEALINGS IN THE SOFTWARE.
//
//
// Copyright (c) 2014 Couchbase, Inc. All rights reserved.
//
// Licensed under the Apache License, Version 2.0 (the "License"); you may not use this file
// except in compliance with the License. You may obtain a copy of the License at
//
// http://www.apache.org/licenses/LICENSE-2.0
//
// Unless required by applicable law or agreed to in writing, software distributed under the
// License is distributed on an "AS IS" BASIS, WITHOUT WARRANTIES OR CONDITIONS OF ANY KIND,
// either express or implied. See the License for the specific language governing permissions
// and limitations under the License.
//

using System;
using System.Collections.Concurrent;
using System.Collections.Generic;
using System.Diagnostics;
using System.IO;
using System.Linq;
using System.Text;
using System.Threading;
using System.Threading.Tasks;

using Couchbase.Lite.Db;
using Couchbase.Lite.Internal;
using Couchbase.Lite.Replicator;
using Couchbase.Lite.Revisions;
using Couchbase.Lite.Store;
using Couchbase.Lite.Util;

#if !NET_3_5
using System.Net;
using StringEx = System.String;
#else
using System.Net.Couchbase;
#endif

namespace Couchbase.Lite
{
    /// <summary>
    /// A Couchbase Lite Database.
    /// </summary>
    public sealed class Database : ICouchStoreDelegate, IDisposable
    {
        #region Constants

        internal const string TAG = "Database";
        internal const string TAG_SQL = "CBLSQL";
        internal const int BIG_ATTACHMENT_LENGTH = 2 * 1024;

        private const bool AUTO_COMPACT = true;
        private const int NOTIFY_CHANGES_LIMIT = 5000;
        private const int MAX_DOC_CACHE_SIZE = 50;
        private const string LOCAL_CHECKPOINT_DOC_ID = "CBL_LocalCheckpoint";
        private const string CHECKPOINT_LOCAL_UUID_KEY = "localUUID";

        private static readonly TimeSpan HousekeepingDelayAfterOpen = TimeSpan.FromSeconds(3);

        private static readonly HashSet<string> SPECIAL_KEYS_TO_REMOVE = new HashSet<string> {
            "_id", "_rev", "_deleted", "_revisions", "_revs_info", "_conflicts", "_deleted_conflicts",
            "_local_seq"
        };

        private static readonly HashSet<string> SPECIAL_KEYS_TO_LEAVE = new HashSet<string> {
            "_removed", "_attachments"
        };

        #endregion

        #region Variables

        private static readonly LogicalDictionary<string, Type> _StorageEngineMap =
            new LogicalDictionary<string, Type>(new HashSet<LogicalDictionaryRule<string, Type>>{
                new StorageEngineRule()
            });

        private CookieStore _persistentCookieStore;

        private IDictionary<string, BlobStoreWriter>    _pendingAttachmentsByDigest;
        private IDictionary<string, View>               _views;
        private IList<DocumentChange>                   _changesToNotify;
        private bool                                    _isPostingChangeNotifications;
        private object                                  _allReplicatorsLocker = new object();
        private object                                  _activeReplicatorsLocker = new object();
        private bool                                    _readonly;
        private Task                                    _closingTask;
        private Timer                                   _expirePurgeTimer;
        private volatile bool                           _purgeActive;

        #endregion

        #region Properties

        internal bool IsOpen { get; private set; }

        /// <summary>
        /// Gets or sets an object that can compile source code into <see cref="FilterDelegate"/>.
        /// </summary>
        /// <value>The filter compiler object.</value>
        public static IFilterCompiler FilterCompiler { get; set; }

        /// <summary>
        /// Gets the container the holds cookie information received from the remote replicator
        /// </summary>
        [Obsolete("This will be removed in a future version.  Replicators now have their own cookie stores")]
        public CookieContainer PersistentCookieStore
        {
            get {
                if(!IsOpen) {
                    Log.To.Database.W(TAG, "{0} PersistentCookeStore called on closed database, returning null...", this);
                    return null;
                }

                if(_persistentCookieStore == null) {
                    _persistentCookieStore = new CookieStore(this, "Shared");
                }

                return _persistentCookieStore;
            }
        }

        /// <summary>
        /// Gets the <see cref="Couchbase.Lite.Database"/> name.
        /// </summary>
        /// <value>The database name.</value>
        public string Name { get; internal set; }

        /// <summary>
        /// Gets the <see cref="Couchbase.Lite.Manager" /> that owns this <see cref="Couchbase.Lite.Database"/>.
        /// </summary>
        /// <value>The manager object.</value>
        public Manager Manager { get; private set; }

        /// <summary>
        /// Gets the number of <see cref="Couchbase.Lite.Document" /> in the <see cref="Couchbase.Lite.Database"/>.
        /// </summary>
        /// <value>The document count.</value>
        [Obsolete("This property is heavy and will be converted to a method")]
        [DebuggerBrowsable(DebuggerBrowsableState.Never)]
        public int DocumentCount
        {
            get {
                return GetDocumentCount();
            }
        }

        /// <summary>
        /// Gets the latest sequence number used by the <see cref="Couchbase.Lite.Database" />.  Every new <see cref="Couchbase.Lite.Revision" /> is assigned a new sequence 
        /// number, so this property increases monotonically as changes are made to the <see cref="Couchbase.Lite.Database" />. This can be used to 
        /// check whether the <see cref="Couchbase.Lite.Database" /> has changed between two points in time.
        /// </summary>
        /// <value>The last sequence number.</value>
        [Obsolete("This property is heavy and will be converted to a method")]
        [DebuggerBrowsable(DebuggerBrowsableState.Never)]
        public long LastSequenceNumber
        {
            get {
                return GetLastSequenceNumber();
            }
        }

        /// <summary>
        /// Gets the total size of the database on the filesystem.
        /// </summary>
        [Obsolete("This property is heavy and will be converted to a method")]
        [DebuggerBrowsable(DebuggerBrowsableState.Never)]
        public long TotalDataSize
        {
            get {
                return GetTotalDataSize();
            }
        }

        /// <summary>
        /// Gets all the running <see cref="Couchbase.Lite.Replication" />s 
        /// for this <see cref="Couchbase.Lite.Database" />.  
        /// This includes all continuous <see cref="Couchbase.Lite.Replication" />s and 
        /// any non-continuous <see cref="Couchbase.Lite.Replication" />s that has been started 
        /// and are still running.
        /// </summary>
        /// <value>All replications.</value>
        public IEnumerable<Replication> AllReplications
        {
            get {
                if(!IsOpen) {
                    Log.To.Database.W(TAG, "{0} AllReplications called on closed database, returning null...", this);
                    return null;
                }

                return AllReplicators.ToList();
            }
        }

        /// <summary>
        /// Maximum depth of a document's revision tree (or, max length of its revision history.)
        /// Revisions older than this limit will be deleted during a -compact: operation.
        /// </summary>
        /// <remarks>
        /// Maximum depth of a document's revision tree (or, max length of its revision history.)
        /// Revisions older than this limit will be deleted during a -compact: operation.
        /// Smaller values save space, at the expense of making document conflicts somewhat more likely.
        /// </remarks>
        [Obsolete("This property is heavy and will be converted to a method")]
        [DebuggerBrowsable(DebuggerBrowsableState.Never)]
        public int MaxRevTreeDepth
        {
            get { return GetMaxRevTreeDepth(); }
            set { SetMaxRevTreeDepth(value); }
        }
        private int _maxRevTreeDepth;

        internal ICouchStore Storage { get; private set; }

        internal SharedState Shared
        {
            get {
                return Manager.Shared;
            }
        }

        internal string DbDirectory { get; private set; }
        internal Leasable<IList<Replication>> ActiveReplicators { get; set; }
        internal IList<Replication> AllReplicators { get; set; }
        internal LruCache<string, Document> DocumentCache { get; set; }
        internal ulong StartTime { get; private set; }
        internal BlobStoreWriter AttachmentWriter { get { return new BlobStoreWriter(Attachments); } }

        internal BlobStore Attachments { get; set; }


        private IDictionary<String, FilterDelegate> Filters { get; set; }
        private TaskFactory Scheduler { get; set; }

        private IDictionary<string, BlobStoreWriter> PendingAttachmentsByDigest
        {
            get {
                return _pendingAttachmentsByDigest ?? (_pendingAttachmentsByDigest = new Dictionary<string, BlobStoreWriter>());
            }
        }

        #endregion

        #region Constructors

        static Database()
        {
            var type = Type.GetType("Couchbase.Lite.Storage.SystemSQLite.SqliteCouchStore, Couchbase.Lite.Storage.SystemSQLite");
            if(type != null) {
                RegisterStorageEngine(StorageEngineTypes.SQLite, type);
            } else {
                Log.To.Database.W(TAG, "System SQLite plugin not found.  Unless another plugin is registered " +
                    "this application will throw an exception when trying to open a database!");
            }
        }

        internal Database(string directory, string name, Manager manager, bool readOnly)
        {
            Debug.Assert(Path.IsPathRooted(directory));

            //path must be absolute
            DbDirectory = directory;
            Name = name ?? FileDirUtils.GetDatabaseNameFromPath(DbDirectory);
            Manager = manager;
            DocumentCache = new LruCache<string, Document>(MAX_DOC_CACHE_SIZE);
            _readonly = readOnly;

            // FIXME: Not portable to WinRT/WP8.
            ActiveReplicators = new List<Replication>();
            AllReplicators = new List<Replication>();

            _changesToNotify = new List<DocumentChange>();
            Scheduler = new TaskFactory(new SingleTaskThreadpoolScheduler());
            StartTime = (ulong)DateTime.UtcNow.TimeSinceEpoch().TotalMilliseconds;
        }

        #endregion

        #region Public Methods

        /// <summary>
        /// Gets the number of <see cref="Couchbase.Lite.Document" /> in the <see cref="Couchbase.Lite.Database"/>.
        /// </summary>
        /// <returns>The document count.</returns>
        public int GetDocumentCount()
        {
            if(!IsOpen) {
                Log.To.Database.W(TAG, "{0} GetDocumentCount called on closed database, returning 0...", this);
                return 0;
            }

            return Storage.DocumentCount;
        }

        /// <summary>
        /// Gets the latest sequence number used by the <see cref="Couchbase.Lite.Database" />.  Every new <see cref="Couchbase.Lite.Revision" /> is assigned a new sequence 
        /// number, so this property increases monotonically as changes are made to the <see cref="Couchbase.Lite.Database" />. This can be used to 
        /// check whether the <see cref="Couchbase.Lite.Database" /> has changed between two points in time.
        /// </summary>
        /// <returns>The last sequence number.</returns>
        public long GetLastSequenceNumber()
        {
            if(!IsOpen) {
                Log.To.Database.W(TAG, "{0} GetLastSequenceNumber called on closed database, returning 0...", this);
                return 0;
            }

            return Storage.LastSequence;
        }

        /// <summary>
        /// Gets the total size of the database on the filesystem.
        /// </summary>
        /// <returns>The total size of the database on the filesystem.</returns>
        public long GetTotalDataSize()
        {
            if(!IsOpen) {
                Log.To.Database.W(TAG, "{0} TotalDataSize called on closed database, returning 0...", this);
                return 0L;
            }

            string dir = DbDirectory;
            var info = new DirectoryInfo(dir);

            // Database files
            return info.EnumerateFiles("*", SearchOption.AllDirectories).Sum(x => x.Length);
        }

        /// <summary>
        /// Maximum depth of a document's revision tree (or, max length of its revision history.)
        /// Revisions older than this limit will be deleted during a -compact: operation.
        /// </summary>
        /// <remarks>
        /// Maximum depth of a document's revision tree (or, max length of its revision history.)
        /// Revisions older than this limit will be deleted during a -compact: operation.
        /// Smaller values save space, at the expense of making document conflicts somewhat more likely.
        /// </remarks>
        /// <returns>The maximum depth set on this Database</returns>
        public int GetMaxRevTreeDepth()
        {
            return Storage != null ? Storage.MaxRevTreeDepth : _maxRevTreeDepth;
        }

        /// <summary>
        /// Sets the maximum depth of a document's revision tree (or, max length of its revision history.)
        /// Revisions older than this limit will be deleted during a -compact: operation.
        /// </summary>
        /// <remarks>
        /// Maximum depth of a document's revision tree (or, max length of its revision history.)
        /// Revisions older than this limit will be deleted during a -compact: operation.
        /// Smaller values save space, at the expense of making document conflicts somewhat more likely.
        /// </remarks>
        /// <param name="value">The new maximum depth to use for this Database</param> 
        public void SetMaxRevTreeDepth(int value)
        {
            if(value == 0) {
                value = Manager.DefaultMaxRevTreeDepth;
            }

            _maxRevTreeDepth = value;
            if(Storage != null && value != Storage.MaxRevTreeDepth) {
                var last = Storage.MaxRevTreeDepth;
                Storage.MaxRevTreeDepth = value;
                if(last == 0) {
                    var saved = Storage.GetInfo("max_revs");
                    var savedInt = 0;
                    if(saved != null && Int32.TryParse(saved, out savedInt) && savedInt == value) {
                        return;
                    }

                    Storage.SetInfo("max_revs", value.ToString());
                }
            }
        }

        /// <summary>
        /// Compacts the <see cref="Couchbase.Lite.Database" /> file by purging non-current 
        /// <see cref="Couchbase.Lite.Revision" />s and deleting unused <see cref="Couchbase.Lite.Attachment" />s.
        /// </summary>
        /// <exception cref="Couchbase.Lite.CouchbaseLiteException">thrown if an issue occurs while 
        /// compacting the <see cref="Couchbase.Lite.Database" /></exception>
        public bool Compact()
        {
            if(!IsOpen) {
                // The signature is bool, but in practice this will be switched to void
                Log.To.Database.W(TAG, "{0} Compact called on closed database, returning early...", this);
                return false;
            }

            try {
                Storage.Compact();
            } catch(CouchbaseLiteException) {
                Log.To.Database.E(TAG, "{0} Error during compaction, rethrowing...", this);
                throw;
            } catch(Exception e) {
                throw Misc.CreateExceptionAndLog(Log.To.Database, e, TAG,
                    "{0} got exception during compaction", this);
            }

            return GarbageCollectAttachments();
        }

        /// <summary>
        /// Deletes the <see cref="Couchbase.Lite.Database" />.
        /// </summary>
        /// <exception cref="Couchbase.Lite.CouchbaseLiteException">
        /// Thrown if an issue occurs while deleting the <see cref="Couchbase.Lite.Database" /></exception>
        public void Delete()
        {
            Log.To.Database.I(TAG, "Deleting {0}", this);
            Close().Wait();
            if(!Exists()) {
                return;
            }

            Directory.Delete(DbDirectory, true);
        }

        /// <summary>
        /// Gets or creates the <see cref="Couchbase.Lite.Document" /> with the given id.
        /// </summary>
        /// <returns>The <see cref="Couchbase.Lite.Document" />.</returns>
        /// <param name="id">The id of the Document to get or create.</param>
        public Document GetDocument(string id)
        {
            return GetDocument(id, false, false);
        }

        /// <summary>
        /// Gets the <see cref="Couchbase.Lite.Document" /> with the given id, or null if it does not exist.
        /// </summary>
        /// <returns>The <see cref="Couchbase.Lite.Document" /> with the given id, or null if it does not exist.</returns>
        /// <param name="id">The id of the Document to get.</param>
        public Document GetExistingDocument(string id)
        {
            return GetDocument(id, true, false);
        }

        /// <summary>
        /// Creates a <see cref="Couchbase.Lite.Document" /> with a unique id.
        /// </summary>
        /// <returns>A document with a unique id.</returns>
        public Document CreateDocument()
        {
            return GetDocument(Misc.CreateGUID());
        }

        /// <summary>
        /// Gets the local document with the given id, or null if it does not exist.
        /// </summary>
        /// <returns>The existing local document.</returns>
        /// <param name="id">Identifier.</param>
        public IDictionary<string, object> GetExistingLocalDocument(String id)
        {
            if(!IsOpen) {
                Log.To.Database.W(TAG, "{0} GetExistingLocalDocument called on closed database, returning null...", this);
                return null;
            }

            var gotRev = Storage.GetLocalDocument(MakeLocalDocumentId(id), null);
            return gotRev != null ? gotRev.GetProperties() : null;
        }

        /// <summary>
        /// Sets the contents of the local <see cref="Couchbase.Lite.Document" /> with the given id.  If properties is null, the 
        /// <see cref="Couchbase.Lite.Document" /> is deleted.
        /// </summary>
        /// <param name="id">The id of the local document whos contents to set.</param>
        /// <param name="properties">The contents to set for the local document.</param>
        /// <exception cref="Couchbase.Lite.CouchbaseLiteException">Thrown if an issue occurs 
        /// while setting the contents of the local document.</exception>
        public bool PutLocalDocument(string id, IDictionary<string, object> properties)
        {
            if(!IsOpen) {
                Log.To.Database.W(TAG, "{0} PutLocalDocument called on closed database, returning false...", this);
                return false;
            }

            id = MakeLocalDocumentId(id);
            var rev = new RevisionInternal(id, null, properties == null);
            if(properties != null) {
                rev.SetProperties(properties);
            }

            bool ok = Storage.PutLocalRevision(rev, null, false) != null;
            return ok;
        }

        /// <summary>
        /// Deletes the local <see cref="Couchbase.Lite.Document" /> with the given id.
        /// </summary>
        /// <returns><c>true</c>, if local <see cref="Couchbase.Lite.Document" /> was deleted, <c>false</c> otherwise.</returns>
        /// <param name="id">Identifier.</param>
        /// <exception cref="Couchbase.Lite.CouchbaseLiteException">Thrown if there is an issue occurs while deleting the local document.</exception>
        public bool DeleteLocalDocument(string id)
        {
            return PutLocalDocument(id, null);
        }

        /// <summary>
        /// Creates a <see cref="Couchbase.Lite.Query" /> that matches all <see cref="Couchbase.Lite.Document" />s in the <see cref="Couchbase.Lite.Database" />.
        /// </summary>
        /// <returns>Returns a <see cref="Couchbase.Lite.Query" /> that matches all <see cref="Couchbase.Lite.Document" />s in the <see cref="Couchbase.Lite.Database" />s.</returns>
        public Query CreateAllDocumentsQuery()
        {
            if(!IsOpen) {
                Log.To.Database.W(TAG, "{0} CreateAllDocumentsQuery called on closed database, returning null...", this);
                return null;
            }

            return new Query(this, (View)null);
        }

        /// <summary>
        /// Gets or creates the <see cref="Couchbase.Lite.View" /> with the given name.  
        /// New <see cref="Couchbase.Lite.View" />s won't be added to the <see cref="Couchbase.Lite.Database" /> 
        /// until a map function is assigned.
        /// </summary>
        /// <returns>The <see cref="Couchbase.Lite.View" /> with the given name.</returns>
        /// <param name="name">The name of the <see cref="Couchbase.Lite.View" /> to get or create.</param>
        public View GetView(String name)
        {
            if(!IsOpen) {
                Log.To.Database.W(TAG, "{0} GetView called on closed database, returning null...", this);
                return null;
            }

            View view = null;
            if(_views != null) {
                view = _views.Get(name);
            }

            if(view != null) {
                return view;
            }

            return RegisterView(View.MakeView(this, name, true));
        }

        /// <summary>
        /// Gets the <see cref="Couchbase.Lite.View" /> with the given name, or null if it does not exist.
        /// </summary>
        /// <returns>The <see cref="Couchbase.Lite.View" /> with the given name, or null if it does not exist.</returns>
        /// <param name="name">The name of the View to get.</param>
        public View GetExistingView(String name)
        {
            if(!IsOpen) {
                Log.To.Database.W(TAG, "{0} GetExistingView called on closed database, returning null...", this);
                return null;
            }

            View view = null;
            if(_views != null) {
                _views.TryGetValue(name, out view);
            }

            if(view != null) {
                return view;
            }

            view = View.MakeView(this, name, false);

            return RegisterView(view);
        }

        /// <summary>
        /// Gets the <see cref="ValidateDelegate" /> for the given name, or null if it does not exist.
        /// </summary>
        /// <returns>the <see cref="ValidateDelegate" /> for the given name, or null if it does not exist.</returns>
        /// <param name="name">The name of the validation delegate to get.</param>
        public ValidateDelegate GetValidation(String name)
        {
            if(!IsOpen) {
                Log.To.Database.W(TAG, "{0} GetValidation called on closed database, returning null...", this);
                return null;
            }

            ValidateDelegate retVal = null;
            if(!Shared.TryGetValue<ValidateDelegate>("validation", name, Name, out retVal)) {
                return null;
            }

            return retVal;
        }

        /// <summary>
        /// Sets the validation delegate for the given name. If delegate is null, 
        /// the validation with the given name is deleted. Before any change 
        /// to the <see cref="Couchbase.Lite.Database"/> is committed, including incoming changes from a pull 
        /// <see cref="Couchbase.Lite.Replication"/>, all of its validation delegates are called and given 
        /// a chance to reject it.
        /// </summary>
        /// <param name="name">The name of the validation delegate to set.</param>
        /// <param name="validationDelegate">The validation delegate to set.</param>
        public void SetValidation(string name, ValidateDelegate validationDelegate)
        {
            if(!IsOpen) {
                Log.To.Database.W(TAG, "{0} SetValidation called on closed database, returning null...", this);
                return;
            }

            Shared.SetValue("validation", name, Name, validationDelegate);
        }

        /// <summary>
        /// Returns the <see cref="ValidateDelegate" /> for the given name, or null if it does not exist.
        /// </summary>
        /// <returns>The <see cref="ValidateDelegate" /> for the given name, or null if it does not exist.</returns>
        /// <param name="name">The name of the validation delegate to get.</param>
        /// <param name="status">The result of the operation</param>
        public FilterDelegate GetFilter(String name, Status status = null)
        {
            if(!IsOpen || name == null) {
                if(!IsOpen) {
                    Log.To.Database.W(TAG, "{0} GetFilter called on closed database, returning null...", this);
                }

                return null;
            }

            FilterDelegate result = null;
            if(!Shared.TryGetValue("filter", name, Name, out result)) {
                result = null;
            }

            if(result == null) {
                var filterCompiler = FilterCompiler;
                if(filterCompiler == null) {
                    return null;
                }

                string language = null;
                var sourceCode = GetDesignDocFunction(name, "filters", out language) as string;

                if(sourceCode == null) {
                    if(status != null) {
                        status.Code = StatusCode.NotFound;
                    }
                    return null;
                }

                var filter = filterCompiler.CompileFilter(sourceCode, language);
                if(filter == null) {
                    if(status != null) {
                        status.Code = StatusCode.CallbackError;
                    }

                    Log.To.Database.W(TAG, "Filter {0} failed to compile, returning null...", name);
                    return null;
                }

                SetFilter(name, filter);
                return filter;
            }

            return result;
        }

        /// <summary>
        /// Sets the <see cref="ValidateDelegate" /> for the given name. If delegate is null, the filter 
        /// with the given name is deleted. Before a <see cref="Couchbase.Lite.Revision" /> is replicated via a 
        /// push <see cref="Couchbase.Lite.Replication" />, its filter delegate is called and 
        /// given a chance to exclude it from the <see cref="Couchbase.Lite.Replication" />.
        /// </summary>
        /// <param name="name">The name of the filter delegate to set.</param>
        /// <param name="filterDelegate">The filter delegate to set.</param>
        public void SetFilter(String name, FilterDelegate filterDelegate)
        {
            if(!IsOpen) {
                Log.To.Database.W(TAG, "{0} SetFilter called on closed database, returning early...", this);
                return;
            }

            Shared.SetValue("filter", name, Name, filterDelegate);
        }

        /// <summary>
        /// Runs the <see cref="Couchbase.Lite.RunAsyncDelegate"/> asynchronously.
        /// </summary>
        /// <returns>The async task.</returns>
        /// <param name="runAsyncDelegate">The delegate to run asynchronously.</param>
        public Task RunAsync(RunAsyncDelegate runAsyncDelegate)
        {
            return Manager.RunAsync(runAsyncDelegate, this);
        }

        /// <summary>
        /// Runs the delegate within a transaction. If the delegate returns false, 
        /// the transaction is rolled back.
        /// </summary>
        /// <returns>True if the transaction was committed, otherwise false.</returns>
        /// <param name="transactionDelegate">The delegate to run within a transaction.</param>
        public bool RunInTransaction(RunInTransactionDelegate transactionDelegate)
        {
            if(!IsOpen) {
                Log.To.Database.W(TAG, "{0} RunInTransaction called on closed database, returning false...", this);
                return false;
            }

            return Storage.RunInTransaction(transactionDelegate);
        }


        /// <summary>
        /// Creates a new <see cref="Couchbase.Lite.Replication"/> that will push to the target <see cref="Couchbase.Lite.Database"/> at the given url.
        /// </summary>
        /// <returns>A new <see cref="Couchbase.Lite.Replication"/> that will push to the target <see cref="Couchbase.Lite.Database"/> at the given url.</returns>
        /// <param name="url">The url of the target Database.</param>
        public Replication CreatePushReplication(Uri url)
        {
            if(!IsOpen) {
                Log.To.Database.W(TAG, "{0} CreatePushReplication called on closed database, returning null...", this);
                return null;
            }

            var scheduler = new SingleTaskThreadpoolScheduler();
#pragma warning disable 618
            var replicationOptions = Manager.Options.DefaultReplicationOptions ?? new ReplicationOptions {
                RetryStrategy = new ExponentialBackoffStrategy(Manager.Options.MaxRetries),
                MaxOpenHttpConnections = Manager.Options.MaxOpenHttpConnections,
                MaxRevsToGetInBulk = Manager.Options.MaxRevsToGetInBulk,
                RequestTimeout = Manager.Options.RequestTimeout
            };
#pragma warning restore 618
            return new Pusher(this, url, false, new TaskFactory(scheduler)) { ReplicationOptions = replicationOptions };
        }

        /// <summary>
        /// Creates a new <see cref="Couchbase.Lite.Replication"/> that will pull from the source <see cref="Couchbase.Lite.Database"/> at the given url.
        /// </summary>
        /// <returns>A new <see cref="Couchbase.Lite.Replication"/> that will pull from the source Database at the given url.</returns>
        /// <param name="url">The url of the source Database.</param>
        public Replication CreatePullReplication(Uri url)
        {
            if(!IsOpen) {
                Log.To.Database.W(TAG, "{0} CreatePullReplication called on closed database, returning null...", this);
                return null;
            }

#pragma warning disable 618
            var replicationOptions = Manager.Options.DefaultReplicationOptions ?? new ReplicationOptions {
                RetryStrategy = new ExponentialBackoffStrategy(Manager.Options.MaxRetries),
                MaxOpenHttpConnections = Manager.Options.MaxOpenHttpConnections,
                MaxRevsToGetInBulk = Manager.Options.MaxRevsToGetInBulk,
                RequestTimeout = Manager.Options.RequestTimeout
            };
#pragma warning restore 618
            var scheduler = new SingleTaskThreadpoolScheduler();
            return new Puller(this, url, false, new TaskFactory(scheduler)) { ReplicationOptions = replicationOptions };
        }

        /// <summary>
        /// Closes the database asynchronously
        /// </summary>
        /// <returns>An awaitable task</returns>
        public Task Close()
        {
            if(_closingTask != null) {
                return _closingTask;
            } else if(!IsOpen) {
                return Task.FromResult(true);
            }

            IsOpen = false;

            var tcs = new TaskCompletionSource<bool>();
            _closingTask = tcs.Task;
            var retVal = _closingTask; // Will be nulled later

            Log.To.Database.I(TAG, "Closing {0}", this);
            if(_views != null) {
                foreach(var view in _views) {
                    view.Value.Close();
                }
            }

            var activeReplicatorCopy = default(IList<Replication>);
            if(ActiveReplicators.AcquireAndDispose(out activeReplicatorCopy) && activeReplicatorCopy.Count > 0) {
                // Give a chance for replicators to clean up before closing the DB
                var evt = new CountdownEvent(activeReplicatorCopy.Count);
                lock(_activeReplicatorsLocker) {
                    foreach(var repl in activeReplicatorCopy) {
                        repl.DatabaseClosing(evt);
                    }
                }

                ThreadPool.RegisterWaitForSingleObject(evt.WaitHandle, (state, timedOut) =>
                {
                    ActiveReplicators.Release();
                    CloseStorage();
                    tcs.SetResult(!timedOut);
                }, null, 15000, true);
            } else {
                ActiveReplicators.Release();
                CloseStorage();
                tcs.SetResult(true);
            }

            return retVal;
        }

        /// <summary>
        /// Creates a new <see cref="Couchbase.Lite.Replication"/> that will pull attachments from the source <see cref="Couchbase.Lite.Database"/> at the given url.
        /// </summary>
        /// <returns>A new <see cref="Couchbase.Lite.Replication"/> that will pull attachments from the source Database at the given url.</returns>
        /// <param name="url">The url of the source Database.</param>
        public Replication CreateAttachmentReplication(Uri url)
        {
            var scheduler = new SingleTaskThreadpoolScheduler();
            return new AttachmentPuller(this, url, false, new TaskFactory(scheduler));
        }

        /// <summary>
        /// Returns a <see cref="System.String"/> that represents the current <see cref="Couchbase.Lite.Database"/>.
        /// </summary>
        /// <returns>A <see cref="System.String"/> that represents the current <see cref="Couchbase.Lite.Database"/>.</returns>
        public override string ToString()
        {
            return String.Format("Database[{0}]", DbDirectory);
        }

        /// <summary>
        /// Event handler delegate that will be called whenever a <see cref="Couchbase.Lite.Document"/> within the <see cref="Couchbase.Lite.Database"/> changes.
        /// </summary>
        public event EventHandler<DatabaseChangeEventArgs> Changed
        {
            add { _changed = (EventHandler<DatabaseChangeEventArgs>)Delegate.Combine(_changed, value); }
            remove { _changed = (EventHandler<DatabaseChangeEventArgs>)Delegate.Remove(_changed, value); }
        }
        private EventHandler<DatabaseChangeEventArgs> _changed;

        /// <summary>
        /// Change the encryption key used to secure this database
        /// </summary>
        /// <param name="newKey">The new key to use</param>
        public void ChangeEncryptionKey(SymmetricKey newKey)
        {
            if(!IsOpen) {
                Log.To.Database.W(TAG, "{0} ChangeEncryptionKey called on closed database, returning early...", this);
                return;
            }

            var action = Storage.ActionToChangeEncryptionKey(newKey);
            action.AddLogic(Attachments.ActionToChangeEncryptionKey(newKey));
            action.AddLogic(() => Shared.SetValue("encryptionKey", "", Name, newKey), null, null);
            action.Run();
        }

        #endregion

        #region Internal Methods

        internal static void RegisterStorageEngine(string identifier, Type type)
        {
            if(type.GetInterface("Couchbase.Lite.Store.ICouchStore") == null) {
                Log.To.Database.E(TAG, "Storage engine type {0} is not ICouchStore, throwing Exception...",
                    type.FullName);
                throw new ArgumentException("Storage engine type is not ICouchStore");
            }

            _StorageEngineMap[identifier] = type;
        }

        internal static IDatabaseUpgrader CreateUpgrader(Database upgradeFrom, string upgradeTo)
        {
            // Right now only SQLite has upgrade logic
            var sqliteType = GetStorageClass(StorageEngineTypes.SQLite);
            var sqliteStorage = (ICouchStore)Activator.CreateInstance(sqliteType);
            return sqliteStorage.CreateUpgrader(upgradeFrom, upgradeTo);
        }

        internal long GetSequence(RevisionInternal rev)
        {
            var sequence = rev.Sequence;
            if(sequence <= 0) {
                sequence = Storage.GetRevisionSequence(rev);
                if(sequence > 0) {
                    rev.Sequence = sequence;
                }
            }

            return sequence;
        }

        internal object GetLocalCheckpointDocValue(string key)
        {
            if(key == null) {
                return null;
            }

            var document = GetExistingLocalDocument(LOCAL_CHECKPOINT_DOC_ID) ?? new Dictionary<string, object>();
            return document.Get(key);
        }

        internal void PutLocalCheckpointDoc(string key, object value)
        {
            if(key == null || value == null) {
                return;
            }

            var document = GetExistingLocalDocument(LOCAL_CHECKPOINT_DOC_ID) ?? new Dictionary<string, object>();
            document[key] = value;
            PutLocalDocument(LOCAL_CHECKPOINT_DOC_ID, document);
        }

        internal void SetLocalCheckpointDoc(IDictionary<string, object> newDoc)
        {
            PutLocalDocument(LOCAL_CHECKPOINT_DOC_ID, newDoc);
        }

        /* Returns local checkpoint document if it exists. Otherwise returns null. */
        internal IDictionary<string, object> GetLocalCheckpointDoc()
        {
            return GetExistingLocalDocument(LOCAL_CHECKPOINT_DOC_ID);
        }

        // This is ONLY FOR TESTS
        internal BlobStoreWriter AttachmentWriterForAttachment(IDictionary<string, object> attachment)
        {
            var digest = attachment.GetCast<string>("digest");
            if(digest == null) {
                return null;
            }

            return _pendingAttachmentsByDigest.Get(digest);
        }

        // This is used by the plugins, do not remove
        internal static IDictionary<string, object> StripDocumentJSON(IDictionary<string, object> originalProps)
        {
            // Don't leave in any "_"-prefixed keys except for the ones in SPECIAL_KEYS_TO_LEAVE.
            // Keys in SPECIAL_KEYS_TO_REMOVE (_id, _rev, ...) are left out, any others trigger an error.
            var properties = new Dictionary<string, object>(originalProps.Count);
            foreach(var pair in originalProps) {
                if(!pair.Key.StartsWith("_") || SPECIAL_KEYS_TO_LEAVE.Contains(pair.Key)) {
                    properties[pair.Key] = pair.Value;
                } else if(!SPECIAL_KEYS_TO_REMOVE.Contains(pair.Key)) {
                    Log.To.Database.W(TAG, "Invalid top-level key '{0}' in document to be inserted, " +
                        "returning null from StripDocumentJSON...", pair.Key);
                    return null;
                }
            }

            return properties;
        }

        internal RevisionList UnpushedRevisionsSince(string sequence, FilterDelegate filter, IDictionary<string, object> filterParams)
        {
            // Include conflicts so all conflicting revisions are replicated too
            var options = ChangesOptions.Default;
            options.IncludeConflicts = true;

            return ChangesSince(Int64.Parse(sequence ?? "0"), options, filter, filterParams);
        }

        internal object GetDesignDocFunction(string fnName, string key, out string language)
        {
            language = null;
            var path = fnName.Split('/');
            if(path.Length != 2) {
                return null;
            }

            var docId = string.Format("_design/{0}", path[0]);
            var rev = GetDocumentWithIDAndRev(docId, null, true);
            if(rev == null) {
                return null;
            }

            var outLanguage = (string)rev.GetPropertyForKey("language");
            if(outLanguage != null) {
                language = outLanguage;
            } else {
                language = "javascript";
            }

            var container = rev.GetPropertyForKey(key).AsDictionary<string, object>();
            if(container == null) {
                return null;
            }

            return container.Get(path[1]);
        }

        internal bool RegisterAttachmentBodies(IDictionary<string, Stream> attachments, RevisionInternal rev)
        {
            var ok = true;
            rev.MutateAttachments((name, meta) =>
            {
                var value = attachments.Get(name);
                if(value != null) {
                    // Register attachment body with database
                    var writer = AttachmentWriter;
                    try {
                        writer.Read(value);
                        writer.Finish();
                    } catch(Exception e) {
                        Log.To.Database.W(TAG, $"Error reading stream for attachment {name}, skipping...",
                            e);
                        ok = false;
                        return null;
                    }

                    // Make attachment mode "follows", indicating the data is registered
                    var nuMeta = new Dictionary<string, object>(meta);
                    nuMeta.Remove("data");
                    nuMeta.Remove("stub");
                    nuMeta["follows"] = true;

                    // Add or verify metadata "digest" property
                    var digest = meta.GetCast<string>("digest");
                    var sha1Digest = writer.SHA1DigestString();
                    if(digest != null) {
                        if(digest != sha1Digest && digest != writer.MD5DigestString()) {
                            Log.To.Database.W(TAG, "Attachment '{0}' body digest ({1}) doesn't match " +
                                "'digest' property {2}", name, sha1Digest, digest);
                            ok = false;
                            return null;
                        }
                    } else {
                        nuMeta["digest"] = digest = sha1Digest;
                    }

                    RememberAttachmentWriter(writer, digest);
                    return nuMeta;
                }

                return meta;
            });

            return ok;
        }

        /// <exception cref="Couchbase.Lite.CouchbaseLiteException">When attempting to add an invalid revision</exception>
        internal void ForceInsert(RevisionInternal inRev, IList<RevisionID> revHistory, Uri source)
        {
            if(!IsOpen) {
                throw Misc.CreateExceptionAndLog(Log.To.Database, StatusCode.DbError, TAG,
                    "Cannot perform ForceInsert on a closed database");
            }

            if(revHistory == null) {
                revHistory = new List<RevisionID>(0);
            } else {
                var tmp = revHistory.ToList();
                revHistory = tmp;
            }

            var rev = new RevisionInternal(inRev);
            rev.Sequence = 0;
            RevisionID revID = rev.RevID;
            if(!Document.IsValidDocumentId(rev.DocID) || revID == null) {
                if(rev == null) {
                    throw Misc.CreateExceptionAndLog(Log.To.Database, StatusCode.BadId, TAG,
                        "Cannot force insert a revision with a null revision ID");
                }

                throw Misc.CreateExceptionAndLog(Log.To.Database, StatusCode.BadId, TAG,
                    "{0} is not a valid document ID",
                    new SecureLogString(rev.DocID, LogMessageSensitivity.PotentiallyInsecure));
            }

            if(revHistory.Count == 0 || revID != revHistory[0]) {
                revHistory.Insert(0, revID);
            }

<<<<<<< HEAD
            // skip processing attachments at this time if they are defered
            if (ManagerOptions.Default.DownloadAttachmentsOnSync == true && inRev.GetAttachments() != null) {
                var updatedRev = inRev.CopyWithDocID(inRev.GetDocId(), inRev.GetRevId());
                ProcessAttachmentsForRevision(updatedRev, revHistory.Skip(1).Take(revHistory.Count-1).ToList());
=======
            if(inRev.GetAttachments() != null) {
                var updatedRev = new RevisionInternal(inRev);
                ProcessAttachmentsForRevision(updatedRev, revHistory.Skip(1).Take(revHistory.Count - 1).ToList());
>>>>>>> 5d1553d8
                inRev = updatedRev;
            }

            StoreValidation validationBlock = null;
            if(Shared != null && Shared.HasValues("validation", Name)) {
                validationBlock = ValidateRevision;
            }

            Storage?.ForceInsert(inRev, revHistory, validationBlock, source);
        }

<<<<<<< HEAD
        internal bool AddReplication(Replication replication)
		{
			if(replication.IsAttachmentPull)
			{
				return true;
			}

            lock (_allReplicatorsLocker) {
                if (AllReplications.All(x => x.RemoteCheckpointDocID() != replication.RemoteCheckpointDocID())) {
                    AllReplicators.Add(replication);
                    return true;
                }

                return false;

=======
        internal void AddReplication(Replication replication)
        {
            lock(_allReplicatorsLocker) {
                AllReplicators?.Add(replication);
>>>>>>> 5d1553d8
            }
        }

        internal void ForgetReplication(Replication replication)
        {
            lock(_allReplicatorsLocker) {
                AllReplicators?.Remove(replication);
            }

            // HACK: Ensure this is removed.  Any exception in the changed callback on the
            // user side will cause the logic for removing this to fail.
            lock (_activeReplicatorsLocker) {
                ActiveReplicators.Borrow (ar => {
                    ar.Remove (replication);
                });
            }
        }

        internal bool AddActiveReplication(Replication replication)
        {
            if(replication == null) {
                return false;
            }

            var activeReplicators = default(IList<Replication>);
            if(!ActiveReplicators.AcquireTemp(out activeReplicators)) {
                Log.To.Database.W(TAG, "{0} ActiveReplicators is null, so replication will not be added");
                return false;
            }

            lock(_activeReplicatorsLocker) {
                if(activeReplicators.All(x => x != null && x.RemoteCheckpointDocID() != replication.RemoteCheckpointDocID())) {
                    activeReplicators.Add(replication);
                } else {
                    return false;
                }
            }
            
            replication.Changed += (sender, e) =>
            {
                if(e.ReplicationStateTransition != null && (e.ReplicationStateTransition.Trigger == ReplicationTrigger.StopGraceful || e.ReplicationStateTransition.Trigger == ReplicationTrigger.StopImmediate)) {
                    if(ActiveReplicators.AcquireTemp(out activeReplicators)) {
                        lock(_activeReplicatorsLocker) {
                            activeReplicators.Remove(e.Source);
                        }
                    }
                }
            };

            return true;
        }

        internal bool Exists()
        {
            return Directory.Exists(DbDirectory);
        }

        internal static string MakeLocalDocumentId(string documentId)
        {
            return String.Format("_local/{0}", documentId);
        }

        internal void SetLastSequence(string lastSequence, string checkpointId)
        {
            if(lastSequence == "0") {
                Log.To.Database.I(TAG, "SetLastSequence called with 0 for {0}, ignoring...", checkpointId);
                return;
            }

            if(!IsOpen || Storage == null || !Storage.IsOpen) {
                Log.To.Database.I(TAG, "Storage is null or closed, so not attempting to set last sequence");
                return;
            }

            Storage.SetInfo(CheckpointInfoKey(checkpointId), lastSequence);
        }

        internal string LastSequenceWithCheckpointId(string checkpointId)
        {
            if(Storage == null || !Storage.IsOpen) {
                return String.Empty;
            }

            return Storage.GetInfo(CheckpointInfoKey(checkpointId));
        }

        internal IEnumerable<QueryRow> QueryViewNamed(string viewName, QueryOptions options, long ifChangedSince, ValueTypePtr<long> outLastSequence)
        {
            IEnumerable<QueryRow> iterator = null;
            long lastIndexedSequence = 0, lastChangedSequence = 0;
            if(viewName != null) {
                var view = GetView(viewName);
                if(view == null) {
                    throw Misc.CreateExceptionAndLog(Log.To.Query, StatusCode.NotFound, TAG,
                        "Unable to query view named `{0}` (not found)", viewName);
                }

                lastIndexedSequence = view.LastSequenceIndexed;
                if(options.Stale == IndexUpdateMode.Before || lastIndexedSequence <= 0) {
                    var status = view.UpdateIndex_Internal();
                    if(status.IsError) {
                        throw Misc.CreateExceptionAndLog(Log.To.Query, status.Code, TAG,
                            "Failed to update index for `{0}`: {1}, ", viewName, status.Code);
                    }

                    lastIndexedSequence = view.LastSequenceIndexed;
                } else if(options.Stale == IndexUpdateMode.After && lastIndexedSequence <= GetLastSequenceNumber()) {
                    RunAsync(d => view.UpdateIndex_Internal());
                }

                lastChangedSequence = view.LastSequenceChangedAt;
                iterator = view.QueryWithOptions(options);
            } else { // null view means query _all_docs
                iterator = GetAllDocs(options);
                lastIndexedSequence = lastChangedSequence = GetLastSequenceNumber();
            }

            outLastSequence.Value = lastIndexedSequence;

            return iterator;
        }

        internal RevisionList ChangesSince(long lastSeq, ChangesOptions options, FilterDelegate filter, IDictionary<string, object> filterParams)
        {
            RevisionFilter revFilter = null;
            if(filter != null) {
                revFilter = (rev => RunFilter(filter, filterParams, rev));
            }

            return Storage.ChangesSince(lastSeq, options, revFilter);
        }

        internal bool RunFilter(FilterDelegate filter, IDictionary<string, object> filterParams, RevisionInternal rev)
        {
            if(filter == null) {
                return true;
            }

            var publicRev = new SavedRevision(this, rev);
            return filter(publicRev, filterParams);
        }

        internal IEnumerable<QueryRow> GetAllDocs(QueryOptions options)
        {
            // For regular all-docs, let storage do it all:
            if(options == null || options.AllDocsMode != AllDocsMode.BySequence) {
                return Storage.GetAllDocs(options);
            }

            if(options.Descending) {
                throw Misc.CreateExceptionAndLog(Log.To.Query, StatusCode.NotImplemented, TAG,
                    "Descending all docs not implemented");
            }

            ChangesOptions changesOpts = new ChangesOptions();
            changesOpts.Limit = options.Limit;
            changesOpts.IncludeDocs = options.IncludeDocs;
            changesOpts.IncludeConflicts = true;
            changesOpts.SortBySequence = true;

            long startSeq = KeyToSequence(options.StartKey, 1);
            long endSeq = KeyToSequence(options.EndKey, long.MaxValue);
            if(!options.InclusiveStart) {
                ++startSeq;
            }

            if(!options.InclusiveEnd) {
                --endSeq;
            }

            long minSeq = startSeq, maxSeq = endSeq;
            if(minSeq > maxSeq) {
                return null; // empty result
            }

            RevisionList revs = Storage.ChangesSince(minSeq - 1, changesOpts, null);
            if(revs == null) {
                return null;
            }

            var result = new List<QueryRow>();
            var revEnum = options.Descending ? revs.Reverse<RevisionInternal>() : revs;
            foreach(var rev in revEnum) {
                long seq = rev.Sequence;
                if(seq < minSeq || seq > maxSeq) {
                    break;
                }

                var value = new NonNullDictionary<string, object> {
                    { "rev", rev.RevID.ToString() },
                    { "deleted", rev.Deleted ? (object)true : null }
                };
                result.Add(new QueryRow(rev.DocID, seq, rev.DocID, value, rev, null));
            }

            return result;
        }

        internal static string Quote(string str)
        {
            return str.Replace("'", "''");
        }

        internal View RegisterView(View view)
        {
            if(view == null) {
                return null;
            }

            if(_views == null) {
                _views = new Dictionary<string, View>();
            }

            _views[view.Name] = view;
            return view;
        }

        internal View MakeAnonymousView()
        {
            for(var i = 0; true; ++i) {
                var name = String.Format("anon{0}", i);
                var existing = GetExistingView(name);
                if(existing == null) {
                    // this name has not been used yet, so let's use it
                    return GetView(name);
                }
            }
        }

        internal IList<View> GetAllViews()
        {
            var enumerator = from viewName in Storage.GetAllViews()
                             select GetExistingView(viewName);

            return enumerator.ToList();
        }

        internal void ForgetView(string viewName)
        {
            _views.Remove(viewName);
            Shared.SetValue("map", viewName, Name, (object)null);
            Shared.SetValue("mapVersion", viewName, Name, (object)null);
            Shared.SetValue("reduce", viewName, Name, (object)null);
        }

        // This is only used for testing.  It is a one shot view from scratch
        internal Query SlowQuery(MapDelegate map)
        {
            return new Query(this, map);
        }

        internal void RemoveDocumentFromCache(Document document)
        {
            DocumentCache.Remove(document.Id);
        }

        internal string PrivateUUID()
        {
            return Storage.GetInfo("privateUUID");
        }

        // Used by the listener, do not remove
        internal string PublicUUID()
        {
            return Storage.GetInfo("publicUUID");
        }

        // This method is used by the SQLite plugin, at least
        internal void ReplaceUUIDs(string privUUID = null, string pubUUID = null)
        {
            if(privUUID == null) {
                privUUID = Misc.CreateGUID();
            }

            if(pubUUID == null) {
                pubUUID = Misc.CreateGUID();
            }

            Storage.SetInfo("publicUUID", pubUUID);
            Storage.SetInfo("privateUUID", privUUID);
        }

        internal void RememberAttachmentWriter(BlobStoreWriter writer, string digest)
        {
            PendingAttachmentsByDigest[digest] = writer;
        }

        internal void RememberAttachmentWritersForDigests(IDictionary<String, BlobStoreWriter> blobsByDigest)
        {
            PendingAttachmentsByDigest.PutAll(blobsByDigest);
        }

        internal RevisionInternal GetDocument(string docId, RevisionID revId, bool withBody, Status outStatus = null)
        {
            return Storage.GetDocument(docId, revId, withBody, outStatus);
        }

        /// <summary>Parses the _revisions dict from a document into an array of revision ID strings.</summary>
        internal static IList<RevisionID> ParseCouchDBRevisionHistory(IDictionary<string, object> docProperties)
        {
            return TreeRevisionID.ParseRevisionHistoryDict(docProperties.Get("_revisions")?.AsDictionary<string, object>());
        }

        internal RevisionInternal PutDocument(string docId, IDictionary<string, object> properties, RevisionID prevRevId, bool allowConflict, Uri source)
        {
            bool deleting = properties == null || properties.GetCast<bool>("_deleted");
            Log.To.Database.V(TAG, "PUT _id={0}, _rev={1}, _deleted={2}, allowConflict={3}",
                new SecureLogString(docId, LogMessageSensitivity.PotentiallyInsecure), prevRevId, deleting, allowConflict);
            if(prevRevId != null && docId == null) {
                throw Misc.CreateExceptionAndLog(Log.To.Database, StatusCode.BadId, TAG,
                    "prevRevId {0} specified in PutDocument, but docId not specified", prevRevId);
            }

            if(deleting && docId == null) {
                throw Misc.CreateExceptionAndLog(Log.To.Database, StatusCode.BadId, TAG,
                    "No document ID specified on a delete request");
            }

            if(properties != null && properties.Get("_attachments").AsDictionary<string, object>() != null) {
                var generation = prevRevId == null ? 1 : prevRevId.Generation + 1;
                var tmpRevID = String.Format("{0}-00", generation).AsRevID();
                var tmpRev = new RevisionInternal(docId ?? "x", tmpRevID, deleting);
                tmpRev.SetProperties(properties);
                if(!ProcessAttachmentsForRevision(tmpRev, prevRevId == null ? null : new List<RevisionID> { prevRevId })) {
                    return null;
                }

                properties = tmpRev.GetProperties();
            }

            StoreValidation validationBlock = null;
            if(Shared.HasValues("validation", Name)) {
                validationBlock = ValidateRevision;
            }

            return Storage.PutRevision(docId, prevRevId, properties, deleting, allowConflict, source, validationBlock);
        }

        //TODO: Remove this method, it only exists for tests
        internal RevisionInternal PutRevision(RevisionInternal oldRev, RevisionID prevRevId, bool allowConflict)
        {
            return PutRevision(oldRev, prevRevId, allowConflict, null);
        }

        internal RevisionInternal PutRevision(RevisionInternal oldRev, RevisionID prevRevId, bool allowConflict, Uri source)
        {
            return PutDocument(oldRev.DocID, oldRev.GetProperties(), prevRevId, allowConflict, source);
        }

        internal bool PostChangeNotifications()
        {
            bool posted = false;

            // This is a 'while' instead of an 'if' because when we finish posting notifications, there
            // might be new ones that have arrived as a result of notification handlers making document
            // changes of their own (the replicator manager will do this.) So we need to check again.
            while((Storage == null || !Storage.InTransaction) && IsOpen && !_isPostingChangeNotifications
                && _changesToNotify != null && _changesToNotify.Count > 0) {
                try {
                    _isPostingChangeNotifications = true;

                    IList<DocumentChange> outgoingChanges = new List<DocumentChange>();
                    foreach(var change in _changesToNotify) {
                        outgoingChanges.Add(change);
                    }
                    _changesToNotify.Clear();
                    // TODO: change this to match iOS and call cachedDocumentWithID
                    var isExternal = false;
                    foreach(var change in outgoingChanges) {
                        var document = GetDocument(change.DocumentId);
                        if(document == null) {
                            continue;
                        }

                        document.RevisionAdded(change, true);
                        if(change.SourceUrl != null) {
                            isExternal = true;
                        }
                    }

                    var args = new DatabaseChangeEventArgs {
                        Changes = outgoingChanges,
                        IsExternal = isExternal,
                        Source = this
                    };

                    Log.To.Database.I(TAG, "{0} posting change notifications: seq {1}", this,
                        new LogJsonString(from change in outgoingChanges select change.AddedRevision.Sequence));

                    Log.To.TaskScheduling.V(TAG, "Scheduling Change callback...");
                    Manager.CapturedContext.StartNew(() =>
                    {
                        var changeEvent = _changed;
                        if(changeEvent != null) {
                            Log.To.TaskScheduling.V(TAG, "Firing Change callback...");
                            changeEvent(this, args);
                        } else {
                            Log.To.TaskScheduling.V(TAG, "Change callback is null, not firing...");
                        }
                    });

                    posted = true;
                } catch(Exception e) {
                    Log.To.Database.E(TAG, "Got exception posting change notifications", e);
                } finally {
                    _isPostingChangeNotifications = false;
                }
            }

            return posted;
        }

        /// <exception cref="Couchbase.Lite.CouchbaseLiteException"></exception>
        internal void InstallAttachment(AttachmentInternal attachment)
        {
            var digest = attachment.Digest;
            if(digest == null) {
                throw Misc.CreateExceptionAndLog(Log.To.Database, StatusCode.BadAttachment, TAG,
                    "InstallAttachment received an attachment without a digest");
            }

            if(PendingAttachmentsByDigest != null && PendingAttachmentsByDigest.ContainsKey(digest)) {
                var writer = PendingAttachmentsByDigest.Get(digest);
                try {
                    var blobStoreWriter = writer;
                    blobStoreWriter.Install();
                    attachment.BlobKey = (blobStoreWriter.GetBlobKey());
                    attachment.Length = blobStoreWriter.GetLength();
                } catch(CouchbaseLiteException) {
                    Log.To.Database.E(TAG, "Error installing attachment '{0}', rethrowing...",
                        new SecureLogString(attachment.Name, LogMessageSensitivity.PotentiallyInsecure));
                } catch(Exception e) {
                    throw Misc.CreateExceptionAndLog(Log.To.Database, e, TAG,
                        "Error installing attachment '{0}'",
                        new SecureLogString(attachment.Name, LogMessageSensitivity.PotentiallyInsecure));
                }
            }
        }

        internal Uri FileForAttachmentDict(IDictionary<String, Object> attachmentDict)
        {
            if(!IsOpen) {
                Log.To.Database.W(TAG, "{0} FileForAttachmentDict called on closed database, returning null...", this);
                return null;
            }

            var digest = (string)attachmentDict.Get("digest");
            if(digest == null) {
                return null;
            }

            string path = null;
            var pending = PendingAttachmentsByDigest.Get(digest);
            if(pending != null) {
                path = pending.FilePath;
            } else {
                // If it's an installed attachment, ask the blob-store for it:
                var key = new BlobKey(digest);
                path = Attachments.PathForKey(key);
            }

            Uri retVal = null;
            if(!Uri.TryCreate(path, UriKind.RelativeOrAbsolute, out retVal)) {
                return null;
            }

            return retVal;
        }

        internal IList<RevisionID> GetRevisionHistory(RevisionInternal rev, IList<RevisionID> ancestorRevIds)
        {
            if(!IsOpen) {
                Log.To.Database.W(TAG, "{0} GetRevisionHistory called on closed database, returning null...", this);
                return null;
            }

            HashSet<RevisionID> ancestors = ancestorRevIds != null ? new HashSet<RevisionID>(ancestorRevIds) : null;
            return Storage.GetRevisionHistory(rev, ancestors);
        }

        internal void ExpandAttachments(RevisionInternal rev, int minRevPos, bool allowFollows,
            bool decodeAttachments)
        {
            if(!IsOpen) {
                throw Misc.CreateExceptionAndLog(Log.To.Database, StatusCode.DbError, TAG,
                    "{0} ExpandAttachments called on a closed database", this);
            }

            rev.MutateAttachments((name, attachment) =>
            {
                var revPos = attachment.GetCast<long>("revpos");
                if(revPos < minRevPos && revPos != 0) {
                    //Stub:
                    return new Dictionary<string, object> { { "stub", true }, { "revpos", revPos } };
                }

                var expanded = new Dictionary<string, object>(attachment);
                expanded.Remove("stub");
                if(decodeAttachments) {
                    expanded.Remove("encoding");
                    expanded.Remove("encoded_length");
                }

                if(allowFollows && SmallestLength(expanded) >= Database.BIG_ATTACHMENT_LENGTH) {
                    //Data will follow (multipart):
                    expanded["follows"] = true;
                    expanded.Remove("data");
                } else {
                    //Put data inline:
                    expanded.Remove("follows");
                    var attachObj = AttachmentForDict(attachment, name);
                    var data = decodeAttachments ? attachObj.Content : attachObj.EncodedContent;
                    if(data == null) {
                        Log.To.Database.W(TAG, "Can't get binary data of attachment '{0}' of {1}, " +
                            "returning attachment without data", name, rev);
                        return attachment;
                    }

                    expanded["data"] = Convert.ToBase64String(data.ToArray());
                }

                return expanded;
            });
        }

        internal AttachmentInternal AttachmentForDict(IDictionary<string, object> info, string filename)
        {
            if(info == null) {
                return null;
            }

            AttachmentInternal attachment = new AttachmentInternal(filename, info);
            attachment.Database = this;
            return attachment;
        }

        internal bool ProcessAttachmentsForRevision(RevisionInternal rev, IList<RevisionID> ancestry)
        {
            var revAttachments = rev.GetAttachments();
            if(revAttachments == null) {
                return true; // no-op: no attachments
            }

            // Deletions can't have attachments:
            if(rev.Deleted || revAttachments.Count == 0) {
                var body = rev.GetProperties();
                body.Remove("_attachments");
                rev.SetProperties(body);
                return true;
            }

            var prevRevId = ancestry != null && ancestry.Count > 0 ? ancestry[0] : null;
            int generation = rev.Generation;
            IDictionary<string, object> parentAttachments = null;
            return rev.MutateAttachments((name, attachInfo) =>
            {
                AttachmentInternal attachment = null;
                try {
                    attachment = new AttachmentInternal(name, attachInfo);
                } catch(CouchbaseLiteException) {
                    Log.To.Database.W(TAG, "Error creating attachment object for '{0}' ('{1}'), " +
                        "returning null", new SecureLogString(name, LogMessageSensitivity.PotentiallyInsecure),
                        new SecureLogJsonString(attachInfo, LogMessageSensitivity.PotentiallyInsecure));
                    return null;
                }

                if(attachment.EncodedContent != null) {
                    // If there's inline attachment data, decode and store it:
                    BlobKey blobKey = new BlobKey();
                    try {
                        Attachments.StoreBlob(attachment.EncodedContent.ToArray(), blobKey);
                    } catch(CouchbaseLiteException) {
                        Log.To.Database.E(TAG, "Failed to write attachment '{0}' to disk, rethrowing...", name);
                        throw;
                    } catch(Exception e) {
                        throw Misc.CreateExceptionAndLog(Log.To.Database, e, TAG,
                            "Exception during attachment writing '{0}'",
                            new SecureLogString(name, LogMessageSensitivity.PotentiallyInsecure));
                    }

                    attachment.BlobKey = blobKey;
                } else if(attachInfo.GetCast<bool>("follows")) {
                    // "follows" means the uploader provided the attachment in a separate MIME part.
                    // This means it's already been registered in _pendingAttachmentsByDigest;
                    // I just need to look it up by its "digest" property and install it into the store:
                    InstallAttachment(attachment);
                } else if(attachInfo.GetCast<bool>("stub")) {
                    // "stub" on an incoming revision means the attachment is the same as in the parent.
                    if(parentAttachments == null && prevRevId != null) {
                        parentAttachments = GetAttachmentsFromDoc(rev.DocID, prevRevId);
                        if(parentAttachments == null) {
                            if(Attachments.HasBlobForKey(attachment.BlobKey)) {
                                // Parent revision's body isn't known (we are probably pulling a rev along
                                // with its entire history) but it's OK, we have the attachment already
                                return attachInfo;
                            }

                            var ancestorAttachment = FindAttachment(name, attachment.RevPos, rev.DocID, ancestry);
                            if(ancestorAttachment != null) {
                                return ancestorAttachment;
                            }

                            throw Misc.CreateExceptionAndLog(Log.To.Database, StatusCode.BadAttachment, TAG,
                                "Unable to find 'stub' attachment {0} in history (1)",
                                new SecureLogString(name, LogMessageSensitivity.PotentiallyInsecure));
                        }
                    }

                    var parentAttachment = parentAttachments == null ? null : parentAttachments.Get(name).AsDictionary<string, object>();
                    if(parentAttachment == null) {
                        throw Misc.CreateExceptionAndLog(Log.To.Database, StatusCode.BadAttachment, TAG,
                            "Unable to find 'stub' attachment {0} in history (2)",
                            new SecureLogString(name, LogMessageSensitivity.PotentiallyInsecure));
                    }

                    return parentAttachment;
                }


                // Set or validate the revpos:
                if(attachment.RevPos == 0) {
                    attachment.RevPos = generation;
                } else if(attachment.RevPos > generation) {
                    throw Misc.CreateExceptionAndLog(Log.To.Database, StatusCode.BadAttachment, TAG,
                        "Attachment specifies revision generation {0} but document is only at revision generation {1}",
                        attachment.RevPos, generation);
                }

                Debug.Assert(attachment.IsValid);
                return attachment.AsStubDictionary();
            });
        }

        internal IDictionary<string, object> FindAttachment(string name, int revPos, string docId, IList<RevisionID> ancestry)
        {
            if(ancestry == null) {
                return null;
            }

            for(var i = ancestry.Count - 1; i >= 0; i--) {
                var revID = ancestry[i];
                if(revID.Generation >= revPos) {
                    var attachments = GetAttachmentsFromDoc(docId, revID);
                    if(attachments == null) {
                        continue;
                    }

                    var attachment = attachments.Get(name).AsDictionary<string, object>();
                    if(attachment != null) {
                        return attachment;
                    }
                }
            }

            return null;
        }

        internal IDictionary<string, object> GetAttachmentsFromDoc(string docId, RevisionID revId)
        {
            var rev = new RevisionInternal(docId, revId, false);
            LoadRevisionBody(rev);
            return rev.GetAttachments();
        }

        // This is used by the listener
        internal AttachmentInternal GetAttachmentForRevision(RevisionInternal rev, string name)
        {
            Debug.Assert(name != null);
            var attachments = rev.GetAttachments();
            if(attachments == null) {
                rev = LoadRevisionBody(rev);
                attachments = rev.GetAttachments();
                if(attachments == null) {
                    return null;
                }
            }

            return AttachmentForDict(attachments.Get(name).AsDictionary<string, object>(), name);
        }

        // This is used by the listener
        internal RevisionInternal RevisionByLoadingBody(RevisionInternal rev, Status outStatus)
        {
            // First check for no-op -- if we just need the default properties and already have them:
            if(rev.Sequence != 0) {
                var props = rev.GetProperties();
                if(props != null && props.ContainsKey("_rev") && props.ContainsKey("_id")) {
                    if(outStatus != null) {
                        outStatus.Code = StatusCode.Ok;
                    }

                    return rev;
                }
            }

            RevisionInternal nuRev = rev.Copy(rev.DocID, rev.RevID);
            try {
                LoadRevisionBody(nuRev);
            } catch(CouchbaseLiteException e) {
                if(outStatus != null) {
                    outStatus.Code = e.CBLStatus.Code;
                }

                nuRev = null;
            }

            return nuRev;
        }

        //Doesn't handle CouchbaseLiteException
        internal RevisionInternal LoadRevisionBody(RevisionInternal rev)
        {
            if(!IsOpen) {
                Log.To.Database.W(TAG, "{0} LoadRevisionBody called on closed database, returning null...", this);
                return null;
            }

            if(rev.Sequence > 0) {
                if(rev.GetBody() != null) {
                    return rev;
                } else if(rev.Missing) {
                    throw Misc.CreateExceptionAndLog(Log.To.Database, StatusCode.NotFound, TAG,
                        "Attempting to load the body of a compacted revision ({0} {1})",
                        new SecureLogString(rev.DocID, LogMessageSensitivity.PotentiallyInsecure),
                        rev.RevID);
                }
            }

            Debug.Assert(rev.DocID != null && rev.RevID != null);
            Storage.LoadRevisionBody(rev);
            return rev;
        }

        /// <summary>Updates or deletes an attachment, creating a new document revision in the process.
        ///     </summary>
        /// <remarks>
        /// Updates or deletes an attachment, creating a new document revision in the process.
        /// Used by the PUT / DELETE methods called on attachment URLs.  Used by the listener;
        /// </remarks>
        internal RevisionInternal UpdateAttachment(string filename, BlobStoreWriter body, string contentType, AttachmentEncoding encoding, string docID, RevisionID oldRevID, Uri source)
        {
            if(StringEx.IsNullOrWhiteSpace(filename)) {
                throw Misc.CreateExceptionAndLog(Log.To.Database, StatusCode.BadAttachment, TAG,
                    "Invalid filename (null or whitespace) in UpdateAttachment");
            }

            if(body != null && contentType == null) {
                throw Misc.CreateExceptionAndLog(Log.To.Database, StatusCode.BadAttachment, TAG,
                    "Body provided, but content type is null in UpdateAttachment");
            }

            if(oldRevID != null && docID == null) {
                throw Misc.CreateExceptionAndLog(Log.To.Database, StatusCode.BadAttachment, TAG,
                    "oldRevID provided ({0}) but docID is null in UpdateAttachment", oldRevID);
            }

            if(body != null && docID == null) {
                throw Misc.CreateExceptionAndLog(Log.To.Database, StatusCode.BadAttachment, TAG,
                    "body provided but docID is null in UpdateAttachment");
            }

            var oldRev = new RevisionInternal(docID, oldRevID, false);
            if(oldRevID != null) {
                // Load existing revision if this is a replacement:
                try {
                    oldRev = LoadRevisionBody(oldRev);
                } catch(CouchbaseLiteException e) {
                    if(e.Code == StatusCode.NotFound && GetDocument(docID, null, false) != null) {
                        throw Misc.CreateExceptionAndLog(Log.To.Database, StatusCode.Conflict, TAG,
                            "Conflict detected in UpdateAttachment");
                    }

                    Log.To.Database.E(TAG, "Error loading revision body in UpdateAttachment, rethrowing...");
                    throw;
                }
            } else {
                // If this creates a new doc, it needs a body:
                oldRev.SetBody(new Body(new Dictionary<string, object>()));
            }

            // Update the _attachments dictionary:
            var attachments = oldRev.GetProperties().Get("_attachments").AsDictionary<string, object>();
            if(attachments == null) {
                attachments = new Dictionary<string, object>();
            }

            if(body != null) {
                var key = body.GetBlobKey();
                string digest = key.Base64Digest();
                RememberAttachmentWriter(body, digest);
                string encodingName = (encoding == AttachmentEncoding.GZIP) ? "gzip" : null;
                attachments[filename] = new NonNullDictionary<string, object> {
                    { "digest", digest },
                    { "length", body.GetLength() },
                    { "follows", true },
                    { "content_type", contentType },
                    { "encoding", encodingName }
                };
            } else {
                if(oldRevID != null && attachments.Get(filename) == null) {
                    throw Misc.CreateExceptionAndLog(Log.To.Database, StatusCode.AttachmentNotFound, TAG,
                        "Attachment {0} not found", new SecureLogString(filename, LogMessageSensitivity.PotentiallyInsecure));
                }

                attachments.Remove(filename);
            }

            var properties = oldRev.GetProperties();
            properties["_attachments"] = attachments;
            oldRev.SetProperties(properties);

            var newRev = PutRevision(oldRev, oldRevID, false, source);
            return newRev;
        }

        /// <summary>VALIDATION</summary>
        /// <exception cref="Couchbase.Lite.CouchbaseLiteException"></exception>
        internal Status ValidateRevision(RevisionInternal newRev, RevisionInternal oldRev, RevisionID parentRevId)
        {
            var validations = Shared.GetValues("validation", Name);
            if(validations == null || validations.Count == 0) {
                return new Status(StatusCode.Ok);
            }

            var publicRev = new SavedRevision(this, newRev, parentRevId);
            var context = new ValidationContext(this, oldRev, newRev);
            Status status = new Status(StatusCode.Ok);
            foreach(var validationName in validations.Keys) {
                var validation = GetValidation(validationName);
                try {
                    validation(publicRev, context);
                } catch(Exception e) {
                    Log.To.Database.E(TAG, String.Format("Validation block '{0}' got exception, " +
                        "aborting validation process...", validationName), e);
                    status.Code = StatusCode.Exception;
                    break;
                }

                if(context.RejectMessage != null) {
                    Log.To.Validation.I(TAG, "Failed update of {0}: {1}:{2} Old doc = {3}{2} New doc = {4}", oldRev, context.RejectMessage,
                            Environment.NewLine, oldRev == null ? null : oldRev.GetProperties(), newRev.GetProperties());
                    status.Code = StatusCode.Forbidden;
                    break;
                }
            }

            return status;
        }

        internal String AttachmentStorePath
        {
            get {
                return Path.Combine(DbDirectory, "attachments");
            }
        }

        internal void CloseStorage()
        {
            try {
                Storage?.Close();
            } catch(CouchbaseLiteException) {
                Log.To.Database.E(TAG, "Failed to close database, rethrowing...");
                throw;
            } catch(Exception e) {
                throw Misc.CreateExceptionAndLog(Log.To.Database, e, TAG, "Exception while closing database");
            } finally {
                Storage = null;

                DocumentCache = null;
                Manager.ForgetDatabase(this);
                _closingTask = null;
            }
        }

        internal void OpenWithOptions(DatabaseOptions options)
        {
            if(IsOpen) {
                return;
            }

            Log.To.Database.I(TAG, "Opening {0}", this);
            _readonly = _readonly || options.ReadOnly;

            // Instantiate storage:
            string storageType = options.StorageType ?? Manager.StorageType ?? StorageEngineTypes.SQLite;
            var primaryStorage = GetStorageClass(storageType);

            if(primaryStorage == null) {
                if(storageType == StorageEngineTypes.SQLite) {
                    throw Misc.CreateExceptionAndLog(Log.To.Database, StatusCode.InvalidStorageType, TAG,
                        "No implementation found for SQLite storage.  For more information, see " +
                        "https://github.com/couchbase/couchbase-lite-net/wiki/Error-Dictionary#cblcs0001");
                } else {
                    throw Misc.CreateExceptionAndLog(Log.To.Database, StatusCode.InvalidStorageType, TAG,
                        "No implementation found for ForestDB storage.  For more information, see " +
                        "https://github.com/couchbase/couchbase-lite-net/wiki/Error-Dictionary#cblcs0002");
                }
            }


            var upgrade = false;
            var primarySQLite = storageType == StorageEngineTypes.SQLite;
            var otherStorage = primarySQLite ? GetStorageClass(StorageEngineTypes.ForestDB) :
                GetStorageClass(StorageEngineTypes.SQLite);


            var primaryStorageInstance = (ICouchStore)Activator.CreateInstance(primaryStorage);
            var otherStorageInstance = otherStorage != null ? (ICouchStore)Activator.CreateInstance(otherStorage) : null;
            if(options.StorageType != null) {
                // If explicit storage type given in options, always use primary storage type,
                // and if secondary db exists, try to upgrade from it:
                upgrade = otherStorageInstance != null && otherStorageInstance.DatabaseExistsIn(DbDirectory) &&
                    !primaryStorageInstance.DatabaseExistsIn(DbDirectory);

                if(upgrade && primarySQLite) {
                    throw Misc.CreateExceptionAndLog(Log.To.Upgrade, StatusCode.InvalidStorageType, TAG,
                        "Upgrades from ForestDB to SQLite are not supported.  For more information see " +
                        "https://github.com/couchbase/couchbase-lite-net/wiki/Error-Dictionary#cbldb0001");
                }
            } else {
                // If options don't specify, use primary unless secondary db already exists in dir:
                if(otherStorageInstance != null && otherStorageInstance.DatabaseExistsIn(DbDirectory)) {
                    primaryStorageInstance = otherStorageInstance;
                }
            }

            Log.To.Database.I(TAG, "Using {0} for db at {1}; upgrade={2}", primaryStorage.FullName, DbDirectory, upgrade);
            Storage = primaryStorageInstance;
            Storage.Delegate = this;
            Storage.AutoCompact = AUTO_COMPACT;

            // Encryption:
            var encryptionKey = options.EncryptionKey;
            if(encryptionKey != null) {
                Storage.SetEncryptionKey(encryptionKey);
            }

            // Open the storage!
            try {
                Storage.Open(DbDirectory, Manager, _readonly);
            } catch(CouchbaseLiteException) {
                Storage.Close();
                Log.To.Database.E(TAG, "Failed to open storage for database, rethrowing...");
                throw;
            } catch(Exception e) {
                Storage.Close();
                throw Misc.CreateExceptionAndLog(Log.To.Database, e, TAG, "Got exception while opening storage for database");
            }

            // First-time setup:
            if(PrivateUUID() == null) {
                Storage.SetInfo("privateUUID", Misc.CreateGUID());
                Storage.SetInfo("publicUUID", Misc.CreateGUID());
            }

            var savedMaxRevDepth = _maxRevTreeDepth != 0 ? _maxRevTreeDepth.ToString() : Storage.GetInfo("max_revs");
            int maxRevTreeDepth = 0;
            if(savedMaxRevDepth != null && int.TryParse(savedMaxRevDepth, out maxRevTreeDepth)) {
                SetMaxRevTreeDepth(maxRevTreeDepth);
            } else {
                SetMaxRevTreeDepth(Manager.DefaultMaxRevTreeDepth);
            }

            // Open attachment store:
            string attachmentsPath = AttachmentStorePath;

            try {
                Attachments = new BlobStore(attachmentsPath, encryptionKey);
            } catch(CouchbaseLiteException) {
                Log.To.Database.E(TAG, "Error creating blob store at {0}, rethrowing...", attachmentsPath);
                Storage.Close();
                Storage = null;
                throw;
            } catch(Exception e) {
                Storage.Close();
                Storage = null;
                throw Misc.CreateExceptionAndLog(Log.To.Database, e, TAG, "Got exception creating blob store at {0}", attachmentsPath);
            }

            IsOpen = true;

            if(upgrade) {
                var upgrader = primarySQLite ? Storage.CreateUpgrader(this, DbDirectory)
                    : otherStorageInstance.CreateUpgrader(this, DbDirectory);
                try {
                    upgrader.Import();
                } catch(CouchbaseLiteException e) {
                    Log.To.Database.E(TAG, "Upgrade failed for {0} (Status {1}), rethrowing...", DbDirectory, e.CBLStatus);
                    upgrader.Backout();
                    Close();
                    throw;
                }
            }

            _expirePurgeTimer = new Timer(PurgeExpired, null, HousekeepingDelayAfterOpen, TimeSpan.FromMilliseconds(-1));
        }

        internal void Open()
        {
            OpenWithOptions(Manager.DefaultOptionsFor(Name));
        }

        internal void SchedulePurgeExpired(TimeSpan delay)
        {
            if (_purgeActive) {
                Log.To.Database.I(TAG, "Purge operation busy, will try again later...");
                return;
            }
            var nextExpiration = Storage?.NextDocumentExpiry();
            if (nextExpiration.HasValue) {
                var delta = (nextExpiration.Value - DateTime.UtcNow).Add(TimeSpan.FromSeconds(1));
                var expirationTimeSpan = delta > delay ? delta : delay;
                if (expirationTimeSpan.TotalSeconds <= Double.Epsilon) {
                    _expirePurgeTimer.Change(Timeout.Infinite, Timeout.Infinite);
                    PurgeExpired(null);
                } else {
                    _expirePurgeTimer.Change(expirationTimeSpan, TimeSpan.FromMilliseconds(-1));
                    Log.To.Database.I(TAG, "Scheduling next doc expiration in {0:F3} seconds", expirationTimeSpan.TotalSeconds);
                }
            } else {
                Log.To.Database.I(TAG, "No pending doc expirations");
            }
        }

        #endregion

        #region Private Methods

        private void PurgeExpired(object state)
        {
            if (!_purgeActive) {
                _purgeActive = true;
                Log.To.Database.V(TAG, "{0} running purge job NOW...", this);
                if (Storage == null || !Storage.IsOpen) {
                    Log.To.Database.W(TAG, "{0} storage is null or closed, cannot run purge job, returning early...", this);
                    return;
                }

                var results = Storage?.PurgeExpired() ?? new List<string>();
                var changedEvt = _changed;
                if (results.Count > 0) {
                    Log.To.Database.I(TAG, "{0} purged {1} expired documents", this, results.Count);
                    if (changedEvt != null) {
                        var changes = new List<DocumentChange>();
                        var args = new DatabaseChangeEventArgs();
                        args.Source = this;
                        foreach (var result in results) {
                            var change = new DocumentChange(new RevisionInternal(result, null, true), null, false, null);
                            change.IsExpiration = true;
                            changes.Add(change);
                        }

                        args.Changes = changes;
                        changedEvt(this, args);
                    }
                }

                _purgeActive = false;
                SchedulePurgeExpired(TimeSpan.FromSeconds(1));
            } else {
                Log.To.Database.I(TAG, "Purge already running, will try again later...");
            }
        }

        private static Type GetStorageClass(string identifier)
        {
            if(identifier != StorageEngineTypes.SQLite && identifier != StorageEngineTypes.ForestDB) {
                throw Misc.CreateExceptionAndLog(Log.To.Database, StatusCode.InvalidStorageType, "Unknown store type {0}",
                    identifier);
            }

            var retVal = _StorageEngineMap.Get(identifier);
            if(retVal != null) {
                Log.To.Database.I(TAG, "Using {0} for {1} implementation", retVal.FullName, identifier);
                return retVal;
            }
            return null;
        }

        private static long SmallestLength(IDictionary<string, object> attachment)
        {
            long length = attachment.GetCast<long>("length");
            long encodedLength = attachment.GetCast<long>("encoded_length", -1);
            if(encodedLength != -1) {
                length = encodedLength;
            }

            return length;
        }

        private RevisionInternal GetDocumentWithIDAndRev(string docId, RevisionID revId, bool withBody)
        {
            return Storage.GetDocument(docId, revId, withBody);
        }

        // Deletes obsolete attachments from the sqliteDb and blob store.
        private bool GarbageCollectAttachments()
        {
            Log.To.Database.I(TAG, "Scanning database revisions for attachments...");
            var keys = Storage.FindAllAttachmentKeys();
            if(keys == null) {
                return false;
            }

            Log.To.Database.I(TAG, "    ...found {0} attachments", keys.Count);
            var numDeleted = Attachments.DeleteBlobsExceptWithKeys(keys);
            Log.To.Database.I(TAG, "    ... deleted {0} obsolete attachment files.", numDeleted);

            return numDeleted >= 0;
        }

        private string CheckpointInfoKey(string checkpointId)
        {
            return "checkpoint/" + checkpointId;
        }

        private long KeyToSequence(object key, long defaultVal)
        {
            if(key == null) {
                return defaultVal;
            }

            try {
                return Convert.ToInt64(key);
            } catch(Exception) {
                return defaultVal;
            }
        }

        private Document GetDocument(string docId, bool mustExist, bool isNew)
        {
            if(StringEx.IsNullOrWhiteSpace(docId)) {
                return null;
            }

            var doc = DocumentCache.Get(docId);
            if(doc != null) {
                if(mustExist && doc.CurrentRevision == null) {
                    return null;
                }

                return doc;
            }

            doc = new Document(this, docId, !isNew);
            if(mustExist && doc.CurrentRevision == null) {
                return null;
            }

            if(DocumentCache == null) {
                DocumentCache = new LruCache<string, Document>(MAX_DOC_CACHE_SIZE);
            }

            DocumentCache[docId] = doc;
            return doc;
        }

        #endregion

        #region IDisposable

        /// <summary>
        /// Releases all resource used by the <see cref="Couchbase.Lite.Database"/> object.
        /// </summary>
        /// <remarks>
        /// The database file may be used again if open is called
        /// </remarks>
        public void Dispose()
        {
            if(IsOpen) {
                try {
                    Close();
                    _expirePurgeTimer.Dispose();
                } catch(Exception e) {
                    Log.To.Database.W(TAG, "Error disposing database (possibly already disposed?), continuing...", e);
                }
            }
        }

        #endregion

        #region ICouchStoreDelegate
#pragma warning disable 1591

        public void StorageExitedTransaction(bool committed)
        {
            var changes = _changesToNotify;
            if(!committed && changes != null) {
                // I already told cached Documents about these new revisions. Back that out:
                foreach(var change in changes) {
                    var doc = DocumentCache.Get(change.DocumentId);
                    if(doc != null) {
                        doc.ForgetCurrentRevision();
                    }
                }

                _changesToNotify = null;
            }

            PostChangeNotifications();
        }

        public void DatabaseStorageChanged(DocumentChange change)
        {
            if(change == null) {
                return;
            }

            Log.To.Database.V(TAG, "Added: {0}", change.AddedRevision);
            if(_changesToNotify == null) {
                _changesToNotify = new List<DocumentChange>();
            }

            _changesToNotify.Add(change);
            if(!PostChangeNotifications()) {
                // The notification wasn't posted yet, probably because a transaction is open.
                // But the Document, if any, needs to know right away so it can update its
                // currentRevision.
                var doc = DocumentCache.Get(change.DocumentId);
                if(doc != null) {
                    doc.RevisionAdded(change, false);
                }
            }

            // Squish the change objects if too many of them are piling up
            if(_changesToNotify.Count >= NOTIFY_CHANGES_LIMIT) {
                if(_changesToNotify.Count == NOTIFY_CHANGES_LIMIT) {
                    foreach(var c in _changesToNotify) {
                        c.ReduceMemoryUsage();
                    }
                } else {
                    change.ReduceMemoryUsage();
                }
            }
        }

#pragma warning restore 1591
        #endregion
    }

    #region Global Delegates

    /// <summary>
    /// A delegate that can validate a key/value change.
    /// </summary>
    public delegate bool ValidateChangeDelegate(string key, object oldValue, object newValue);

    /// <summary>
    /// A delegate that can be run asynchronously on a <see cref="Couchbase.Lite.Database"/>.
    /// </summary>
    public delegate void RunAsyncDelegate(Database database);

    /// <summary>
    /// A delegate that can be used to accept/reject new <see cref="Couchbase.Lite.Revision"/>s being added to a <see cref="Couchbase.Lite.Database"/>.
    /// </summary>
    public delegate Boolean ValidateDelegate(Revision newRevision, IValidationContext context);

    /// <summary>
    /// A delegate that can be used to include/exclude <see cref="Couchbase.Lite.Revision"/>s during push <see cref="Couchbase.Lite.Replication"/>.
    /// </summary>
    public delegate Boolean FilterDelegate(SavedRevision revision, IDictionary<String, Object> filterParams);

    /// <summary>
    /// A delegate that can be run in a transaction on a <see cref="Couchbase.Lite.Database"/>.
    /// </summary>
    public delegate Boolean RunInTransactionDelegate();

    ///
    /// <summary>The event raised when a <see cref="Couchbase.Lite.Database"/> changes</summary>
    ///
    public class DatabaseChangeEventArgs : EventArgs
    {
        /// <summary>
        /// Gets the <see cref="Couchbase.Lite.Database"/> that raised the event.
        /// </summary>
        /// <value>The <see cref="Couchbase.Lite.Database"/> that raised the event.</value>
        public Database Source { get; internal set; }

        /// <summary>
        /// Returns true if the change was not made by a Document belonging to this Database 
        /// (e.g. it came from another process or from a pull Replication), otherwise false.
        /// </summary>
        /// <value>true if the change was not made by a Document belonging to this Database 
        /// (e.g. it came from another process or from a pull Replication), otherwise false</value>
        public Boolean IsExternal { get; internal set; }

        /// <summary>
        /// Gets the DocumentChange details for the Documents that caused the Database change.
        /// </summary>
        /// <value>The DocumentChange details for the Documents that caused the Database change.</value>
        public IEnumerable<DocumentChange> Changes { get; internal set; }
    }

    #endregion

    #region IFilterCompiler

    /// <summary>
    /// An interface for compiling filters on queries in languages other than C#
    /// </summary>
    public interface IFilterCompiler
    {
        /// <summary>
        /// Compiles the filter.
        /// </summary>
        /// <returns>The compiled filter.</returns>
        /// <param name="filterSource">The filter source code</param>
        /// <param name="language">The language that the source was written in</param>
        FilterDelegate CompileFilter(string filterSource, string language);
    }

    #endregion
}
<|MERGE_RESOLUTION|>--- conflicted
+++ resolved
@@ -1092,16 +1092,10 @@
                 revHistory.Insert(0, revID);
             }
 
-<<<<<<< HEAD
             // skip processing attachments at this time if they are defered
-            if (ManagerOptions.Default.DownloadAttachmentsOnSync == true && inRev.GetAttachments() != null) {
-                var updatedRev = inRev.CopyWithDocID(inRev.GetDocId(), inRev.GetRevId());
-                ProcessAttachmentsForRevision(updatedRev, revHistory.Skip(1).Take(revHistory.Count-1).ToList());
-=======
-            if(inRev.GetAttachments() != null) {
+            if(ManagerOptions.Default.DownloadAttachmentsOnSync == true && inRev.GetAttachments() != null) {
                 var updatedRev = new RevisionInternal(inRev);
                 ProcessAttachmentsForRevision(updatedRev, revHistory.Skip(1).Take(revHistory.Count - 1).ToList());
->>>>>>> 5d1553d8
                 inRev = updatedRev;
             }
 
@@ -1113,28 +1107,10 @@
             Storage?.ForceInsert(inRev, revHistory, validationBlock, source);
         }
 
-<<<<<<< HEAD
-        internal bool AddReplication(Replication replication)
-		{
-			if(replication.IsAttachmentPull)
-			{
-				return true;
-			}
-
-            lock (_allReplicatorsLocker) {
-                if (AllReplications.All(x => x.RemoteCheckpointDocID() != replication.RemoteCheckpointDocID())) {
-                    AllReplicators.Add(replication);
-                    return true;
-                }
-
-                return false;
-
-=======
         internal void AddReplication(Replication replication)
         {
             lock(_allReplicatorsLocker) {
                 AllReplicators?.Add(replication);
->>>>>>> 5d1553d8
             }
         }
 
